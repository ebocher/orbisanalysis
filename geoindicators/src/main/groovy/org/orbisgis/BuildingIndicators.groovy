--- conflicted
+++ resolved
@@ -80,13 +80,8 @@
             [inputBuildingTableName: String, operations: String[]
              , prefixName: String, datasource: JdbcDataSource],
             [outputTableName : String],
-<<<<<<< HEAD
             { inputBuildingTableName, operations, prefixName, datasource ->
 
-=======
-            { inputBuildingTableName,inputFields, operations, outputTableName, datasource ->
-                String query = "DROP TABLE IF EXISTS $outputTableName; CREATE TABLE $outputTableName AS SELECT "
->>>>>>> 33d772df
                 def geometricField = "the_geom"
                 def columnIdBu ="id_build"
                 def dist_passiv = 3
@@ -97,7 +92,7 @@
                 String baseName = "building_size_properties"
                 String outputTableName = prefixName + "_" + baseName
 
-                String query = "CREATE TABLE $outputTableName AS SELECT "
+                String query = "DROP TABLE IF EXISTS $outputTableName; CREATE TABLE $outputTableName AS SELECT "
 
                 operations.each {operation ->
                     if(operation=="building_volume") {
@@ -198,12 +193,8 @@
                         "ST_INTERSECTS(a.$geometricField, b.$geometricField) AND a.$idField <> b.$idField" +
                         " GROUP BY a.$idField;" +
                         "CREATE INDEX IF NOT EXISTS buff_id ON $build_intersec($idField);" +
-<<<<<<< HEAD
-                        "CREATE TABLE $outputTableName AS SELECT b.${operations.join(",b.")}, a.$idField" +
-=======
                         "DROP TABLE IF EXISTS $outputTableName; CREATE TABLE $outputTableName AS " +
-                        "SELECT b.${operations.join(",b.")}, a.${inputFields.join(",a.")}" +
->>>>>>> 33d772df
+                        "SELECT b.${operations.join(",b.")}, a.$idField" +
                         " FROM $inputBuildingTableName a LEFT JOIN $build_intersec b ON a.$idField = b.$idField;"
                 query+= query_update
 
