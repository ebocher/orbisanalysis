--- conflicted
+++ resolved
@@ -14,9 +14,8 @@
 
     public static BuildingIndicators = new BuildingIndicators()
 
-<<<<<<< HEAD
     public static RsuIndicators = new RsuIndicators()
-=======
+
     public static BlockIndicators = new BlockIndicators()
->>>>>>> c2e9a34b
+
 }