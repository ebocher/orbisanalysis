--- conflicted
+++ resolved
@@ -12,10 +12,7 @@
 import org.slf4j.Logger
 import org.slf4j.LoggerFactory
 
-<<<<<<< HEAD
-=======
 import static org.junit.jupiter.api.Assertions.assertEquals
->>>>>>> b244fae0
 import static org.junit.jupiter.api.Assertions.assertNotNull
 import static org.junit.jupiter.api.Assertions.assertNull
 import static org.junit.jupiter.api.Assertions.assertTrue
@@ -23,12 +20,8 @@
 
 class ProcessingChainTest {
 
-<<<<<<< HEAD
-    private final static String bdTopoDb = System.getProperty("user.home") + "/myh2gisbdtopodb.mv.db"
-=======
     public static Logger logger = LoggerFactory.getLogger(ProcessingChainTest.class)
     private final static File bdTopoDb = new File("./target/myh2gisbdtopodb.mv.db")
->>>>>>> b244fae0
 
     @BeforeAll
     static void init(){
@@ -44,30 +37,6 @@
     @Test
     @EnabledIfSystemProperty(named = "test.bdtopo", matches = "true")
     void prepareBDTopoTest(){
-<<<<<<< HEAD
-        H2GIS h2GISDatabase = H2GIS.open(bdTopoDb-".mv.db", "sa", "")
-        def process = ProcessingChain.PrepareBDTopo.prepareBDTopo()
-        assertTrue process.execute([datasource : h2GISDatabase,
-                                    distBuffer : 500,
-                                    expand : 1000,
-                                    idZone : "56195",
-                                    tableIrisName : "IRIS_GE",
-                                    tableBuildIndifName : "BATI_INDIFFERENCIE",
-                                    tableBuildIndusName : "BATI_INDUSTRIEL",
-                                    tableBuildRemarqName : "BATI_REMARQUABLE",
-                                    tableRoadName : "ROUTE",
-                                    tableRailName : "TRONCON_VOIE_FERREE",
-                                    tableHydroName : "SURFACE_EAU",
-                                    tableVegetName : "ZONE_VEGETATION",
-                                    hLevMin : 3,
-                                    hLevMax : 15,
-                                    hThresholdLev2 : 10])
-        process.getResults().each {
-            entry -> assertNotNull(h2GISDatabase.getTable(entry.getValue()))
-        }
-    }
-
-=======
         H2GIS h2GISDatabase = H2GIS.open(bdTopoDb.absolutePath-".mv.db", "sa", "")
         def process = ProcessingChain.PrepareBDTopo.prepareBDTopo()
         assertTrue process.execute([datasource: h2GISDatabase, tableIrisName: 'IRIS_GE', tableBuildIndifName: 'BATI_INDIFFERENCIE',
@@ -87,12 +56,10 @@
 
 
     /*
->>>>>>> b244fae0
     @EnabledIfSystemProperty(named = "test.processingchain", matches = "true")
     @Test
     void BDTopoProcessingChainTest(){
         H2GIS h2GIS = H2GIS.open("./target/processingchaindb", "sa", "")
-
         h2GIS.load(new File(this.class.getResource("geoclimate_bdtopo_data_test/IRIS_GE.geojson").toURI()).getAbsolutePath(),"IRIS_GE",true)
         h2GIS.load(new File(this.class.getResource("geoclimate_bdtopo_data_test/BATI_INDIFFERENCIE.geojson").toURI()).getAbsolutePath(),"BATI_INDIFFERENCIE",true)
         h2GIS.load(new File(this.class.getResource("geoclimate_bdtopo_data_test/BATI_REMARQUABLE.geojson").toURI()).getAbsolutePath(),"BATI_REMARQUABLE",true)
@@ -100,14 +67,12 @@
         h2GIS.load(new File(this.class.getResource("geoclimate_bdtopo_data_test/TRONCON_VOIE_FERREE.geojson").toURI()).getAbsolutePath(),"TRONCON_VOIE_FERREE",true)
         h2GIS.load(new File(this.class.getResource("geoclimate_bdtopo_data_test/SURFACE_EAU.geojson").toURI()).getAbsolutePath(),"SURFACE_EAU",true)
         h2GIS.load(new File(this.class.getResource("geoclimate_bdtopo_data_test/ZONE_VEGETATION.geojson").toURI()).getAbsolutePath(),"ZONE_VEGETATION",true)
-
         ProcessMapper pm =  ProcessingChain.prepareBDTopo.createMapper()
         pm.execute([datasource: h2GIS, distBuffer : 500, expand : 1000, idZone : "56260", tableIrisName: "IRIS_GE",
                     tableBuildIndifName: "BATI_INDIFFERENCIE", tableBuildIndusName: "BATI_INDUSTRIEL",
                     tableBuildRemarqName: "BATI_REMARQUABLE", tableRoadName: "ROUTE", tableRailName: "TRONCON_VOIE_FERREE",
                     tableHydroName: "SURFACE_EAU", tableVegetName: "ZONE_VEGETATION",  hLevMin: 3,  hLevMax: 15,
                     hThresholdLev2: 10])
-
         pm.getResults().each {
             entry -> assertNull h2GIS.getTable(entry.getValue())
         }
@@ -360,9 +325,9 @@
                 "sugar cane":["produce":["sugar_cane"],"crop":["sugar_cane"]]
         ]
 
-         H2GIS h2GIS = H2GIS.open("./target/osm_processchain")
-
-         prepareOSMData.execute([
+        H2GIS h2GIS = H2GIS.open("./target/osm_processchain")
+
+        prepareOSMData.execute([
                 hLevMin: 3,
                 hLevMax: 15,
                 hThresholdLev2: 10,
@@ -577,7 +542,7 @@
 
         //Run tests
         osmGeoIndicators(directory, datasource, zoneTableName, buildingTableName,roadTableName,railTableName,vegetationTableName,
-        hydrographicTableName,saveResults, indicatorUse)
+                hydrographicTableName,saveResults, indicatorUse)
 
     }
 
@@ -711,8 +676,8 @@
     }
 
     void calcLcz(String directory, JdbcDataSource datasource, String zoneTableName, String buildingTableName,
-                          String roadTableName, String railTableName, String vegetationTableName,
-                          String hydrographicTableName, boolean saveResults ) {
+                 String roadTableName, String railTableName, String vegetationTableName,
+                 String hydrographicTableName, boolean saveResults ) {
 
 
         //Create spatial units and relations : building, block, rsu
@@ -735,11 +700,11 @@
         // Calculate the LCZ indicators and the corresponding LCZ class of each RSU
         IProcess pm_lcz =  ProcessingChain.BuildLCZ.createLCZ()
         if(!pm_lcz.execute([datasource: datasource, prefixName: "test", buildingTable: relationBuildings,
-                        rsuTable: relationRSU, roadTable: roadTableName, vegetationTable: vegetationTableName,
-                        hydrographicTable: hydrographicTableName, facadeDensListLayersBottom: [0, 50, 200], facadeDensNumberOfDirection: 8,
-                        svfPointDensity: 0.008, svfRayLength: 100, svfNumberOfDirection: 60,
-                        heightColumnName: "height_roof", fractionTypePervious: ["low_vegetation", "water"],
-                        fractionTypeImpervious: ["road"], inputFields: ["id_build"], levelForRoads: [0]])){
+                            rsuTable: relationRSU, roadTable: roadTableName, vegetationTable: vegetationTableName,
+                            hydrographicTable: hydrographicTableName, facadeDensListLayersBottom: [0, 50, 200], facadeDensNumberOfDirection: 8,
+                            svfPointDensity: 0.008, svfRayLength: 100, svfNumberOfDirection: 60,
+                            heightColumnName: "height_roof", fractionTypePervious: ["low_vegetation", "water"],
+                            fractionTypeImpervious: ["road"], inputFields: ["id_build"], levelForRoads: [0]])){
             logger.info("Cannot create the LCZ.")
             return
         }
