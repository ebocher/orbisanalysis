--- conflicted
+++ resolved
@@ -462,17 +462,11 @@
                         rsuTable: pm_units.results.outputTableRsuName, roadTable: "tempo_road", vegetationTable: "tempo_veget",
                         hydrographicTable: "tempo_hydro", facadeDensListLayersBottom: [0, 50, 200], facadeDensNumberOfDirection: 8,
                         svfPointDensity: 0.008, svfRayLength: 100, svfNumberOfDirection: 60,
-<<<<<<< HEAD
                         heightColumnName: "height_roof",
                         mapOfWeights: ["sky_view_factor"             : 1, "aspect_ratio": 1, "building_surface_fraction": 1,
                                        "impervious_surface_fraction" : 1, "pervious_surface_fraction": 1,
                                        "height_of_roughness_elements": 1, "terrain_roughness_class": 1],
-=======
-                        heightColumnName: "height_roof", mapsOfWeights: ["sky_view_factor"          : 1, "aspect_ratio"                : 1,
-                                                                          "building_surface_fraction": 1, "impervious_surface_fraction" : 1,
-                                                                          "pervious_surface_fraction": 1, "height_of_roughness_elements": 1,
-                                                                          "terrain_roughness_class"  : 1],
->>>>>>> 236298c6
+
                         fractionTypePervious: ["low_vegetation", "water"],
                         fractionTypeImpervious: ["road"], inputFields: ["id_build"], levelForRoads: [0]])
 
