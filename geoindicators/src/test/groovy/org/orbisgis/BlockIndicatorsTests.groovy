--- conflicted
+++ resolved
@@ -132,17 +132,12 @@
     }
 
     @Test
-<<<<<<< HEAD
     void netCompacity() {
-=======
-    void holeAreaDensity() {
->>>>>>> efaf7be2
         def h2GIS = H2GIS.open([databaseName: './target/buildingdb'])
         String sqlString = new File(this.class.getResource("data_for_tests.sql").toURI()).text
         h2GIS.execute(sqlString)
 
         // Only the first 6 first created buildings are selected since any new created building may alter the results
-<<<<<<< HEAD
         h2GIS.execute("DROP TABLE IF EXISTS tempo_build, building_size_properties, building_contiguity; " +
                 "CREATE TABLE tempo_build AS SELECT * FROM building_test WHERE id_build < 8")
 
@@ -166,7 +161,13 @@
         assertEquals(0.51195, concat, 0.00001)
     }
 
-=======
+    @Test
+    void holeAreaDensity() {
+        def h2GIS = H2GIS.open([databaseName: './target/buildingdb'])
+        String sqlString = new File(this.class.getResource("data_for_tests.sql").toURI()).text
+        h2GIS.execute(sqlString)
+
+        // Only the first 6 first created buildings are selected since any new created building may alter the results
         h2GIS.execute("DROP TABLE IF EXISTS tempo_block; " +
                 "CREATE TABLE tempo_block AS SELECT * FROM block_test WHERE id_block = 6")
 
@@ -179,5 +180,4 @@
         }
         assertEquals(3.0/47, concat, 0.00001)
     }
->>>>>>> efaf7be2
 }