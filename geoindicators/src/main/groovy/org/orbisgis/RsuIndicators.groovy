package org.orbisgis

import groovy.transform.BaseScript
import org.orbisgis.datamanager.JdbcDataSource
import org.orbisgis.processmanagerapi.IProcess

@BaseScript Geoclimate geoclimate

/**
 * Process used to compute the sum of all building free facades (roofs are excluded) included in a
 * Reference Spatial Unit (RSU - such as urban blocks) divided by the RSU area. The calculation is performed
 * according to a building Table where are stored the "building_contiguity", the building wall height and
 * the "building_total_facade_length" values as well as a correlation Table between buildings and blocks.
 *
 * @return A database table name.
 * @author Jérémy Bernard
 */
static IProcess rsuFreeExternalFacadeDensity() {
return processFactory.create(
        "RSU free external facade density",
        [buildingTable: String,inputColumns:String[],correlationTable: String,
         buContiguityColumn: String, buTotalFacadeLengthColumn: String, outputTableName: String, datasource: JdbcDataSource],
        [outputTableName : String],
        { buildingTable, inputColumns, correlationTable, buContiguityColumn, buTotalFacadeLengthColumn,
          outputTableName, datasource ->
            def geometricFieldRsu = "the_geom"
            def idFieldBu = "id_build"
            def idFieldRsu = "id_rsu"
            def height_wall = "height_wall"

            String query = "CREATE INDEX IF NOT EXISTS id_bua ON $buildingTable($idFieldBu); "+
                            "CREATE INDEX IF NOT EXISTS id_bub ON $correlationTable($idFieldBu); "+
                            "CREATE INDEX IF NOT EXISTS id_blb ON $correlationTable($idFieldRsu); "+
                            "DROP TABLE IF EXISTS $outputTableName; CREATE TABLE $outputTableName AS "+
                            "SELECT SUM((1-a.$buContiguityColumn)*a.$buTotalFacadeLengthColumn*a.$height_wall)/"+
                            "st_area(b.$geometricFieldRsu) AS rsu_free_external_facade_density, b.$idFieldRsu "

            if(!inputColumns.isEmpty()){
                query += ", a.${inputColumns.join(",a.")} "
            }

            query += "FROM $buildingTable a, $correlationTable b "+
                        "WHERE a.$idFieldBu = b.$idFieldBu GROUP BY b.$idFieldRsu, b.$geometricFieldRsu;"

            logger.info("Executing $query")
            datasource.execute query
            [outputTableName: outputTableName]
        }
)}

/**
 * Process used to compute the RSU ground sky view factor such as defined by Stewart et Oke (2012): ratio of the
 * amount of sky hemisphere visible from ground level to that of an unobstructed hemisphere. The calculation is
 * based on the ST_SVF function of H2GIS using the following parameters: ray length = 100, number of directions = 60
 * and for a grid resolution of 10 m (standard deviation of the estimate calculated to 0.03 according to
 * Bernard et al. (2018)). The density of points used for the calculation actually depends on building
 * density (higher the building density, lower the density of points). To avoid this phenomenon, we set
 * a constant density of point "point_density" for a given amount of free surfaces (default 0.008,
 * based on the median of Bernard et al. (2018) dataset). The calculation needs the "rsu_building_density"
 * and the "rsu_area".
 *
 * References:
 * --> Stewart, Ian D., and Tim R. Oke. "Local climate zones for urban temperature studies." Bulletin of
 * the American Meteorological Society 93, no. 12 (2012): 1879-1900.
 * --> Jérémy Bernard, Erwan Bocher, Gwendall Petit, Sylvain Palominos. Sky View Factor Calculation in
 * Urban Context: Computational Performance and Accuracy Analysis of Two Open and Free GIS Tools. Climate ,
 * MDPI, 2018, Urban Overheating - Progress on Mitigation Science and Engineering Applications, 6 (3), pp.60.
 *
 * @return A database table name.
 * @author Jérémy Bernard
 */
static IProcess rsuGroundSkyViewFactor() {
    return processFactory.create(
            "RSU ground sky view factor",
            [rsuTable: String,inputColumns:String[],correlationBuildingTable: String,
             rsuAreaColumn: String, rsuBuildingDensityColumn: String, pointDensity: double, rayLength: double,
             numberOfDirection: int, outputTableName: String, datasource: JdbcDataSource],
            [outputTableName : String],
            { rsuTable, inputColumns, correlationBuildingTable, rsuAreaColumn, rsuBuildingDensityColumn,
              pointDensity = 0.008, rayLength = 100, numberOfDirection = 60, outputTableName, datasource ->
                def geometricColumnRsu = "the_geom"
                def geometricColumnBu = "the_geom"
                def idColumnRsu = "id_rsu"
                def height_wall = "height_wall"

                // To avoid overwriting the output files of this step, a unique identifier is created
                def uid_out = System.currentTimeMillis()

                // Temporary table names
                def ptsRSUtot = "ptsRSUtot"+uid_out
                def ptsRSUGrid = "ptsRSUGrid"+uid_out
                def ptsRSUtempo = "ptsRSUtempo"+uid_out
                def ptsRSUbu = "ptsRSUbu"+uid_out
                def ptsRSUfreeall = "ptsRSUfreeall"+uid_out
                def randomSample = "randomSample"+uid_out
                def svfPts = "svfPts"+uid_out

                // Other local variables
                // Size of the grid mesh used to sample each RSU (according to the point density, we take a factor 10
                // in order to consider that for some LCZ(7), 90% of the surfaces may be covered by buildings and
                // then will not be used for the SVF calculation)
                def gms = Math.pow((1.0/pointDensity)/10,0.5)

                // Create the needed index on input tables and the table that will contain the SVF calculation points
                datasource.execute(("CREATE INDEX IF NOT EXISTS ids_inI ON $rsuTable($geometricColumnRsu) USING RTREE; "+
                        "CREATE INDEX IF NOT EXISTS ids_inA ON $correlationBuildingTable($geometricColumnBu) USING RTREE; "+
                        "CREATE INDEX IF NOT EXISTS id_inA ON $correlationBuildingTable($idColumnRsu); "+
                        "DROP TABLE IF EXISTS $ptsRSUtot; CREATE TABLE $ptsRSUtot (pk serial, "+
                        "the_geom geometry, id_rsu int)").toString())

                // The points used for the SVF calculation should be selected within each RSU
                datasource.eachRow("SELECT * FROM $rsuTable".toString()) { row ->
                    // A grid of point is created for each RSU
                    datasource.execute(("DROP TABLE IF EXISTS $ptsRSUGrid; CREATE TABLE $ptsRSUGrid(pk SERIAL, the_geom GEOMETRY) AS (SELECT null, "+
                            "the_geom FROM ST_MAKEGRIDPOINTS('${row[geometricColumnRsu]}'::GEOMETRY, $gms, $gms))").toString())
                    // Grid points included inside the RSU are conserved
                    datasource.execute(("CREATE INDEX IF NOT EXISTS ids_temp ON $ptsRSUGrid(the_geom) USING RTREE; "+
                            "DROP TABLE IF EXISTS $ptsRSUtempo; CREATE TABLE $ptsRSUtempo AS SELECT a.pk, a.the_geom, "+
                            "${row[idColumnRsu]} AS id_rsu FROM $ptsRSUGrid a WHERE a.the_geom && '${row[geometricColumnRsu]}' AND "+
                            "ST_INTERSECTS(a.the_geom, '${row[geometricColumnRsu]}')").toString())
                    // The grid points intersecting buildings are identified
                    datasource.execute(("CREATE INDEX IF NOT EXISTS ids_temp ON $ptsRSUtempo(the_geom) USING RTREE; "+
                            "DROP TABLE IF EXISTS $ptsRSUbu; CREATE TABLE $ptsRSUbu AS SELECT a.pk FROM $ptsRSUtempo a, "+
                            "$correlationBuildingTable b WHERE ${row[idColumnRsu]} = b.$idColumnRsu AND "+
                            "a.the_geom && b.$geometricColumnBu AND ST_INTERSECTS(a.the_geom, b.$geometricColumnBu)").toString())
                    // The grid points intersecting buildings are then deleted
                    datasource.execute(("CREATE INDEX IF NOT EXISTS id_temp ON $ptsRSUtempo(pk); "+
                            "CREATE INDEX IF NOT EXISTS id_temp ON $ptsRSUbu(pk); DROP TABLE IF EXISTS $ptsRSUfreeall; "+
                            "CREATE TABLE $ptsRSUfreeall(pk SERIAL, the_geom GEOMETRY, id_rsu INT) AS (SELECT null, a.the_geom, a.id_rsu FROM "+
                            "$ptsRSUtempo a LEFT JOIN $ptsRSUbu b ON a.pk=b.pk WHERE b.pk IS NULL)").toString())
                    // A random sample of points (of size corresponding to the point density defined by $pointDensity)
                    // is drawn in order to have the same density of point in each RSU
                    datasource.execute(("DROP TABLE IF EXISTS $randomSample; CREATE TABLE $randomSample AS "+
                            "SELECT pk FROM $ptsRSUfreeall ORDER BY RANDOM() LIMIT "+
                            "(TRUNC(${pointDensity*row[rsuAreaColumn]*(1.0-row[rsuBuildingDensityColumn])})+1);").toString())
                    // The sample of point is inserted into the Table gathering the SVF points used for all RSU
                    datasource.execute(("CREATE INDEX IF NOT EXISTS id_temp ON $ptsRSUfreeall(pk); "+
                            "CREATE INDEX IF NOT EXISTS id_temp ON $randomSample(pk); "+
                            "INSERT INTO $ptsRSUtot(pk, the_geom, id_rsu) SELECT NULL, a.the_geom, a.id_rsu "+
                            "FROM $ptsRSUfreeall a, $randomSample b WHERE a.pk = b.pk").toString())
                }

                // The SVF calculation is performed at point scale
                datasource.execute(("CREATE INDEX IF NOT EXISTS ids_pts ON $ptsRSUtot(the_geom) USING RTREE; "+
                        "DROP TABLE IF EXISTS $svfPts; CREATE TABLE $svfPts AS SELECT a.pk, a.id_rsu, "+
                        "ST_SVF(ST_GEOMETRYN(a.the_geom,1), ST_ACCUM(ST_UPDATEZ(b.$geometricColumnBu, b.$height_wall)), "+
                        "$rayLength, $numberOfDirection, 5) AS SVF FROM $ptsRSUtot AS a, $correlationBuildingTable "+
                        "AS b WHERE ST_EXPAND(a.the_geom, $rayLength) && b.$geometricColumnBu AND "+
                        "ST_DWITHIN(b.$geometricColumnBu, a.the_geom, $rayLength) GROUP BY a.the_geom").toString())

                // The result of the SVF calculation is averaged at RSU scale
                datasource.execute(("CREATE INDEX IF NOT EXISTS id_svf ON $svfPts(id_rsu); "+
                        "DROP TABLE IF EXISTS $outputTableName; CREATE TABLE $outputTableName AS "+
                        "SELECT AVG(SVF) AS rsu_ground_sky_view_factor, id_rsu AS $idColumnRsu FROM $svfPts "+
                        "GROUP BY id_rsu").toString())

                // The temporary tables are deleted
                datasource.execute(("DROP TABLE IF EXISTS $ptsRSUtot, $ptsRSUGrid, $ptsRSUtempo, $ptsRSUbu, "+
                        "$ptsRSUfreeall, $randomSample, $svfPts").toString())
            }
    )}

/**
 * Process used to compute the aspect ratio such as defined by Stewart et Oke (2012): mean height-to-width ratio
 * of street canyons (LCZs 1-7), building spacing (LCZs 8-10), and tree spacing (LCZs A - G). A simple approach based
 * on the street canyons assumption is used for the calculation. The sum of facade area within a given RSU area
 * is divided by the area of free surfaces of the given RSU (not covered by buildings). The
 * "rsu_free_external_facade_density" and "rsu_building_density" are used for the calculation.
 *
 * @return A database table name.
 * @author Jérémy Bernard
 */
static IProcess rsuAspectRatio() {
    return processFactory.create(
            "RSU aspect ratio",
            [rsuTable: String, inputColumns:String[], rsuFreeExternalFacadeDensityColumn: String,
             rsuBuildingDensityColumn: String, outputTableName: String, datasource: JdbcDataSource],
            [outputTableName : String],
            { rsuTable, inputColumns, rsuFreeExternalFacadeDensityColumn, rsuBuildingDensityColumn,
              outputTableName, datasource ->

                String query = "DROP TABLE IF EXISTS $outputTableName; CREATE TABLE $outputTableName AS "+
                        "SELECT $rsuFreeExternalFacadeDensityColumn/(1-$rsuBuildingDensityColumn) AS "+
                        "rsu_aspect_ratio "

                if(!inputColumns.isEmpty()){
                    query += ", ${inputColumns.join(",")} "
                }

                query += " FROM $rsuTable"

                logger.info("Executing $query")
                datasource.execute query
                [outputTableName: outputTableName]
            }
    )}

/**
 * Script to compute the distribution of projected facade area within a RSU per vertical layer and direction
 * of analysis (ie. wind or sun direction). Note that the method used is an approximation if the RSU split
 * a building into two parts (the facade included within the RSU is counted half).
 *
 * References:
 * --> Stewart, Ian D., and Tim R. Oke. "Local climate zones for urban temperature studies." Bulletin of
 * the American Meteorological Society 93, no. 12 (2012): 1879-1900.
 * --> Jérémy Bernard, Erwan Bocher, Gwendall Petit, Sylvain Palominos. Sky View Factor Calculation in
 * Urban Context: Computational Performance and Accuracy Analysis of Two Open and Free GIS Tools. Climate ,
 * MDPI, 2018, Urban Overheating - Progress on Mitigation Science and Engineering Applications, 6 (3), pp.60.
 *
 * @return A database table name.
 * @author Jérémy Bernard
 */
static IProcess rsuProjectedFacadeAreaDistribution() {
    return processFactory.create(
            "RSU projected facade area distribution",
            [buildingTable: String, rsuTable: String, inputColumns: String[], listLayersBottom: double[], numberOfDirection: int,
             outputTableName: String, datasource: JdbcDataSource],
            [outputTableName : String],
            { buildingTable, rsuTable, inputColumns, listLayersBottom = [0, 10, 20, 30, 40, 50], numberOfDirection = 12,
              outputTableName, datasource ->

                if(180%numberOfDirection==0 & numberOfDirection%2==0){
                    def geometricColumnRsu = "the_geom"
                    def geometricColumnBu = "the_geom"
                    def idColumnRsu = "id_rsu"
                    def idColumnBu = "id_build"
                    def height_wall = "height_wall"

                    // To avoid overwriting the output files of this step, a unique identifier is created
                    def uid_out = UUID.randomUUID().toString().replaceAll("-", "_")

                    // Temporary table names
                    def buildingIntersection = "building_intersection" + uid_out
                    def buildingIntersectionExpl = "building_intersection_expl" + uid_out
                    def buildingFree = "buildingFree" + uid_out
                    def buildingLayer = "buildingLayer" + uid_out
                    def buildingFreeExpl = "buildingFreeExpl" + uid_out
                    def rsuInter = "rsuInter" + uid_out
                    def finalIndicator = "finalIndicator" + uid_out
                    def rsuInterRot = "rsuInterRot" + uid_out

                    // The projection should be performed at the median of the angle interval
                    def dirMedDeg = 180/numberOfDirection
                    def dirMedRad = Math.toRadians(dirMedDeg)

                    // The list that will store the fields name is initialized
                    def names = []

                    // Indexes and spatial indexes are created on input tables
                    datasource.execute(("CREATE SPATIAL INDEX IF NOT EXISTS ids_ina ON $buildingTable($geometricColumnBu); "+
                            "CREATE SPATIAL INDEX IF NOT EXISTS ids_inb ON $rsuTable($geometricColumnRsu); "+
                            "CREATE INDEX IF NOT EXISTS id_ina ON $buildingTable($idColumnBu); "+
                            "CREATE INDEX IF NOT EXISTS id_inb ON $rsuTable($idColumnRsu);").toString())

                    // Common party walls between buildings are calculated
                    datasource.execute(("CREATE TABLE $buildingIntersection(pk SERIAL, the_geom GEOMETRY, "+
                            "ID_build_a INTEGER, ID_build_b INTEGER, z_max DOUBLE, z_min DOUBLE) AS "+
                            "(SELECT NULL, ST_INTERSECTION(a.$geometricColumnBu, b.$geometricColumnBu), "+
                            "a.$idColumnBu, b.$idColumnBu, GREATEST(a.$height_wall,b.$height_wall), "+
                            "LEAST(a.$height_wall,b.$height_wall) FROM $buildingTable AS a, $buildingTable AS b "+
                            "WHERE a.$geometricColumnBu && b.$geometricColumnBu AND "+
                            "ST_INTERSECTS(a.$geometricColumnBu, b.$geometricColumnBu) AND a.$idColumnBu <> b.$idColumnBu)").toString())

                    // Common party walls are converted to multilines and then exploded
                    datasource.execute(("CREATE TABLE $buildingIntersectionExpl(pk SERIAL, the_geom GEOMETRY, "+
                            "ID_build_a INTEGER, ID_build_b INTEGER, z_max DOUBLE, z_min DOUBLE) AS "+
                            "(SELECT NULL, ST_TOMULTILINE(the_geom), ID_build_a, ID_build_b, z_max, z_min "+
                            "FROM ST_EXPLODE('(SELECT the_geom AS the_geom, ID_build_a, ID_build_b, z_max, z_min "+
                            "FROM $buildingIntersection)'))").toString())

                    // Each free facade is stored TWICE (an intersection could be seen from the point of view of two buildings).
                    // Facades of isolated buildings are unioned to free facades of non-isolated buildings which are
                    // unioned to free intersection facades. To each facade is affected its corresponding free height
                    datasource.execute(("CREATE INDEX IF NOT EXISTS id_buint ON ${buildingIntersectionExpl}(ID_build_a); "+
                            "CREATE TABLE $buildingFree(pk SERIAL, the_geom GEOMETRY, z_max DOUBLE, z_min DOUBLE) "+
                            "AS (SELECT NULL, ST_TOMULTISEGMENTS(a.the_geom), a.$height_wall, 0 "+
                            "FROM $buildingTable a WHERE a.$idColumnBu NOT IN (SELECT ID_build_a "+
                            "FROM $buildingIntersectionExpl)) UNION ALL (SELECT NULL, "+
                            "ST_TOMULTISEGMENTS(ST_DIFFERENCE(ST_TOMULTILINE(a.$geometricColumnBu), "+
                            "ST_UNION(ST_ACCUM(b.the_geom)))), a.$height_wall, 0 FROM $buildingTable a, "+
                            "$buildingIntersectionExpl b WHERE a.$idColumnBu=b.ID_build_a "+
                            "GROUP BY b.ID_build_a) UNION ALL (SELECT NULL, ST_TOMULTISEGMENTS(the_geom) "+
                            "AS the_geom, z_max, z_min FROM $buildingIntersectionExpl WHERE ID_build_a<ID_build_b)").toString())

                    // The height of wall is calculated for each level
                    String layerQuery = "CREATE TABLE $buildingLayer AS SELECT pk, the_geom, "
                    for (i in 1..(listLayersBottom.size()-1)){
                        names[i-1]="rsu_projected_facade_area_distribution${listLayersBottom[i-1]}"+
                                "_${listLayersBottom[i]}"
                        layerQuery += "CASEWHEN(z_max <= ${listLayersBottom[i-1]}, 0, CASEWHEN(z_min >= ${listLayersBottom[i]}, "+
                                "0, ${listLayersBottom[i]-listLayersBottom[i-1]}-GREATEST(${listLayersBottom[i]}-z_max,0)"+
                                "-GREATEST(z_min-${listLayersBottom[i-1]},0))) AS ${names[i-1]} ,"
                        }


                    names[listLayersBottom.size()-1]="rsu_projected_facade_area_distribution${listLayersBottom[listLayersBottom.size()-1]}_"
                    layerQuery += "CASEWHEN(z_max >= ${listLayersBottom[listLayersBottom.size()-1]}, "+
                            "z_max-GREATEST(z_min,${listLayersBottom[listLayersBottom.size()-1]}), 0) "+
                            "AS ${names[listLayersBottom.size()-1]} FROM $buildingFree"
                    datasource.execute(layerQuery.toString())

                    // Names and types of all columns are then useful when calling sql queries
                    String namesAndType = ""
                    String onlyNames = ""
                    String onlyNamesB = ""
                    for (n in names){
                        namesAndType += " " + n + " double,"
                        onlyNames += " " + n + ","
                        onlyNamesB += " b." + n + ","
                    }

                    // Free facades are exploded to multisegments
                    datasource.execute(("CREATE TABLE $buildingFreeExpl(pk SERIAL, the_geom GEOMETRY, $namesAndType) AS "+
                            "(SELECT NULL, the_geom, ${onlyNames[0..-2]} FROM ST_EXPLODE('$buildingLayer'))").toString())

                    // Intersections between free facades and rsu geometries are calculated
                    datasource.execute(("CREATE SPATIAL INDEX IF NOT EXISTS ids_bufre ON $buildingFreeExpl(the_geom); "+
                            "CREATE TABLE $rsuInter(id_rsu INTEGER, the_geom GEOMETRY, $namesAndType) AS "+
                            "(SELECT a.$idColumnRsu, ST_INTERSECTION(a.$geometricColumnRsu, b.the_geom), "+
                            "${onlyNamesB[0..-2]} FROM $rsuTable a, $buildingFreeExpl b WHERE a.$geometricColumnRsu && b.the_geom "+
                            "AND ST_INTERSECTS(a.$geometricColumnRsu, b.the_geom))").toString())

                    // Basic informations are stored in the result Table where will be added all fields
                    // corresponding to the distribution
                    datasource.execute(("CREATE TABLE ${finalIndicator}_0 AS SELECT ${inputColumns.join(",")} "+
                            "FROM $rsuTable").toString())


                    // The analysis is then performed for each direction ('numberOfDirection' / 2 because calculation
                    // is performed for a direction independently of the "toward")
                    for (int d=0; d<numberOfDirection/2; d++){
                        def dirDeg = d*360/numberOfDirection
                        def dirRad = Math.toRadians(dirDeg)

                        // Define the field name for each of the directions and vertical layers
                        String namesAndTypeDir = ""
                        String onlyNamesDir = ""
                        String onlyNamesDirB = ""
                        for (n in names){
                            namesAndTypeDir += " " + n + "D" + (dirDeg+dirMedDeg).toString() + " double,"
                            onlyNamesDir += " " + n + "D" + (dirDeg+dirMedDeg).toString() + ","
                            onlyNamesDirB += " b." + n + "D" + (dirDeg+dirMedDeg).toString() + ","
                        }

                        // To calculate the indicator for a new wind direction, the free facades are rotated
                        datasource.execute(("DROP TABLE IF EXISTS $rsuInterRot; CREATE TABLE $rsuInterRot(id_rsu INTEGER, the_geom geometry, "+
                                "${namesAndType[0..-2]}) AS (SELECT id_rsu, ST_ROTATE(the_geom,${dirRad+dirMedRad}), "+
                                "${onlyNames[0..-2]} FROM $rsuInter)").toString())

                        // The projected facade area indicator is calculated according to the free facades table
                        // for each vertical layer for this specific direction "d"
                        String calcQuery = ""
                        for (n in names){
                            calcQuery += "sum((st_xmax(b.the_geom) - st_xmin(b.the_geom))*b.$n)/2 AS "+
                                    "${n}D${dirDeg+dirMedDeg}, "
                        }
                        datasource.execute(("CREATE INDEX IF NOT EXISTS id_rint ON $rsuInterRot(id_rsu); "+
                                "CREATE INDEX IF NOT EXISTS id_fin ON ${finalIndicator}_$d(id_rsu); "+
                                "CREATE TABLE ${finalIndicator}_${d+1} AS SELECT a.*, ${calcQuery[0..-3]} "+
                                "FROM ${finalIndicator}_$d a LEFT JOIN $rsuInterRot b "+
                                "ON a.id_rsu = b.ID_RSU GROUP BY a.id_rsu, a.the_geom").toString())
                    }

                    datasource.execute(("DROP TABLE IF EXISTS $outputTableName; ALTER TABLE "+
                            "${finalIndicator}_${numberOfDirection/2} RENAME TO $outputTableName").toString())

                    // Remove all temporary tables created
                    String removeQuery = " ${finalIndicator}_0"
                    for (int d=0; d<numberOfDirection/2; d++){
                        removeQuery += ", ${finalIndicator}_$d"
                    }
                    datasource.execute(("DROP TABLE IF EXISTS ${buildingIntersection}, ${buildingIntersectionExpl}, "+
                            "${buildingFree}, ${buildingFreeExpl}, ${rsuInter}, $removeQuery;").toString())

                    [outputTableName: outputTableName]
                }
            }
    )}

/**
 * Script to compute the distribution of roof (vertical, horizontal and tilted) area within a RSU per vertical layer.
 * Note that the method used is based on the assumption that all buildings have gable roofs. Since we do not know
 * what is the direction of the gable, we also consider that buildings are square in order to limit the potential
 * calculation error (for example considering that the gable is always oriented parallel to the larger side of the
 * building.
 *
 * @param datasource A connexion to a database (H2GIS, PostGIS, ...) where are stored the input Table and in which
 * the resulting database will be stored
 * @param correlationBuildingTable the name of the input ITable where are stored the buildings and the relationships
 * between buildings and RSU
 * @param rsuTable the name of the input ITable where are stored the RSU
 * @param outputTableName the name of the output ITable
 * @param listLayersBottom the list of height corresponding to the bottom of each vertical layers (default [0, 10, 20, 30, 40, 50])
 * @param inputColumns the columns
 *
 * @return outputTableName Table name in which the rsu id and their corresponding indicator value are stored
 *
 * @author Jérémy Bernard
 */
static IProcess rsuRoofAreaDistribution() {
    return processFactory.create(
            "RSU roof area distribution",
            [rsuTable: String, correlationBuildingTable: String, listLayersBottom: double[],
             outputTableName: String, datasource: JdbcDataSource],
            [outputTableName : String],
            { rsuTable, correlationBuildingTable, listLayersBottom = [0, 10, 20, 30, 40, 50],
              outputTableName, datasource ->

                def geometricColumnRsu = "the_geom"
                def geometricColumnBu = "the_geom"
                def idColumnRsu = "id_rsu"
                def idColumnBu = "id_build"
                def height_wall = "height_wall"
                def height_roof = "height_roof"

                // To avoid overwriting the output files of this step, a unique identifier is created
                def uid_out = UUID.randomUUID().toString().replaceAll("-", "_")

                // Temporary table names
                def buildRoofSurfIni = "build_roof_surf_ini" + uid_out
                def buildVertRoofInter = "build_vert_roof_inter" + uid_out
                def buildVertRoofAll = "buildVertRoofAll" + uid_out
                def buildRoofSurfTot = "build_roof_surf_tot" + uid_out

                // Vertical and non-vertical (tilted and horizontal) roof areas are calculated
                datasource.execute(("CREATE TABLE $buildRoofSurfIni AS SELECT $geometricColumnBu, $idColumnRsu," +
                        "$idColumnBu, $height_roof AS z_max, $height_wall AS z_min, ST_AREA($geometricColumnBu) AS"+
                        " building_area, ST_PERIMETER($geometricColumnBu)+ST_PERIMETER(ST_HOLES($geometricColumnBu))"+
                        " AS building_total_facade_length, $height_roof-$height_wall AS delta_h, POWER(POWER(ST_AREA($geometricColumnBu),2)+4*"+
                        "ST_AREA($geometricColumnBu)*POWER($height_roof-$height_wall,2),0.5) AS non_vertical_roof_area,"+
                        "POWER(ST_AREA($geometricColumnBu), 0.5)*($height_roof-$height_wall) AS vertical_roof_area"+
                        " FROM $correlationBuildingTable;").toString())


                // Indexes and spatial indexes are created on rsu and building Tables
                datasource.execute(("CREATE INDEX IF NOT EXISTS ids_ina ON $buildRoofSurfIni($geometricColumnBu) USING RTREE; "+
                        "CREATE INDEX IF NOT EXISTS id_ina ON $buildRoofSurfIni($idColumnBu); "+
                        "CREATE INDEX IF NOT EXISTS id_ina ON $buildRoofSurfIni($idColumnRsu); ").toString())

                // Vertical roofs that are potentially in contact with the facade of a building neighbor are identified
                // and the corresponding area is estimated (only if the building roof does not overpass the building wall
                // of the neighbor)
                datasource.execute(("CREATE TABLE $buildVertRoofInter(id_build INTEGER, vert_roof_to_remove DOUBLE) AS "+
                        "(SELECT b.$idColumnBu, sum(CASEWHEN(b.building_area>a.building_area, POWER(a.building_area,0.5)*" +
                        "b.delta_h/2, POWER(b.building_area,0.5)*b.delta_h/2)) FROM $buildRoofSurfIni a, " +
                        "$buildRoofSurfIni b WHERE a.$geometricColumnBu && b.$geometricColumnBu" +
                        " AND ST_INTERSECTS(a.$geometricColumnBu, b.$geometricColumnBu) AND a.$idColumnBu <> b.$idColumnBu " +
                        "AND a.z_min >= b.z_max GROUP BY b.$idColumnBu);").toString())

                // Indexes and spatial indexes are created on rsu and building Tables
                datasource.execute(("CREATE INDEX IF NOT EXISTS id_bu ON $buildVertRoofInter(id_build);").toString())

                // Vertical roofs that are potentially in contact with the facade of a building neighbor are identified
                // and the corresponding area is estimated (only if the building roof does not overpass the building wall
                // of the neighbor)
                datasource.execute(("CREATE TABLE $buildVertRoofAll(id_build INTEGER, the_geom GEOMETRY, "+
                        "id_rsu INTEGER, z_max DOUBLE, z_min DOUBLE, delta_h DOUBLE, building_area DOUBLE, " +
                        "building_total_facade_length DOUBLE, non_vertical_roof_area DOUBLE, vertical_roof_area DOUBLE," +
                        " vert_roof_to_remove DOUBLE) AS "+
                        "(SELECT a.$idColumnBu, a.$geometricColumnBu, a.$idColumnRsu, a.z_max, a.z_min," +
                        "a.delta_h, a.building_area, a.building_total_facade_length, a.non_vertical_roof_area, " +
                        "a.vertical_roof_area, ISNULL(b.vert_roof_to_remove,0) FROM $buildRoofSurfIni a LEFT JOIN " +
                        "$buildVertRoofInter b ON a.$idColumnBu=b.$idColumnBu);").toString())

                // Indexes and spatial indexes are created on rsu and building Tables
                datasource.execute(("CREATE INDEX IF NOT EXISTS ids_bu ON $buildVertRoofAll(the_geom) USING RTREE; "+
                        "CREATE INDEX IF NOT EXISTS id_bu ON $buildVertRoofAll(id_build); "+
                        "CREATE INDEX IF NOT EXISTS id_rsu ON $buildVertRoofAll(id_rsu);" +
                        "CREATE INDEX IF NOT EXISTS ids_rsu ON $rsuTable($geometricColumnRsu) USING RTREE;" +
                        "CREATE INDEX IF NOT EXISTS id_rsu ON $rsuTable(id_rsu);").toString())

                //PEUT-ETRE MIEUX VAUT-IL FAIRE L'INTERSECTION À PART POUR ÉVITER DE LA FAIRE 2 FOIS ICI ?

                // Update the roof areas (vertical and non vertical) taking into account the vertical roofs shared with
                // the neighbor facade and the roof surfaces that are not in the RSU. Note that half of the facade
                // are considered as vertical roofs, the other to "normal roof".
                datasource.execute(("CREATE TABLE $buildRoofSurfTot(id_build INTEGER,"+
                        "id_rsu INTEGER, z_max DOUBLE, z_min DOUBLE, delta_h DOUBLE, non_vertical_roof_area DOUBLE, " +
                        "vertical_roof_area DOUBLE) AS (SELECT a.id_build, a.id_rsu, a.z_max, a.z_min, a.delta_h, " +
                        "a.non_vertical_roof_area*ST_AREA(ST_INTERSECTION(a.the_geom, b.$geometricColumnRsu))/a.building_area " +
                        "AS non_vertical_roof_area, (a.vertical_roof_area-a.vert_roof_to_remove)*" +
                        "(1-0.5*(1-ST_LENGTH(ST_ACCUM(ST_INTERSECTION(ST_TOMULTILINE(a.the_geom), b.$geometricColumnRsu)))/" +
                        "a.building_total_facade_length)) FROM $buildVertRoofAll a, $rsuTable b " +
                        "WHERE a.id_rsu=b.$idColumnRsu GROUP BY a.id_build, a.id_rsu, a.z_max, a.z_min, a.delta_h);").toString())

                // The roof area is calculated for each level except the last one (> 50 m in the default case)
                String finalQuery = "CREATE TABLE $outputTableName AS SELECT id_rsu, "
                String nonVertQuery = ""
                String vertQuery = ""
                for (i in 1..(listLayersBottom.size()-1)){
                    nonVertQuery += " SUM(CASEWHEN(z_max <= ${listLayersBottom[i-1]}, 0, CASEWHEN(" +
                            "z_max <= ${listLayersBottom[i]}, CASEWHEN(delta_h=0, non_vertical_roof_area, " +
                            "non_vertical_roof_area*(z_max-GREATEST(${listLayersBottom[i-1]},z_min))/delta_h), " +
                            "CASEWHEN(z_min < ${listLayersBottom[i]}, non_vertical_roof_area*(${listLayersBottom[i]}-" +
                            "GREATEST(${listLayersBottom[i-1]},z_min))/delta_h, 0)))) AS rsu_non_vert_roof_area" +
                            "${listLayersBottom[i-1]}_${listLayersBottom[i]},"
                    vertQuery += " SUM(CASEWHEN(z_max <= ${listLayersBottom[i-1]}, 0, CASEWHEN(" +
                            "z_max <= ${listLayersBottom[i]}, CASEWHEN(delta_h=0, 0, " +
                            "vertical_roof_area*POWER((z_max-GREATEST(${listLayersBottom[i-1]}," +
                            "z_min))/delta_h, 2)), CASEWHEN(z_min < ${listLayersBottom[i]}, " +
                            "CASEWHEN(z_min>${listLayersBottom[i-1]}, vertical_roof_area*(1-" +
                            "POWER((z_max-${listLayersBottom[i]})/delta_h,2)),vertical_roof_area*(" +
                            "POWER((z_max-${listLayersBottom[i-1]})/delta_h,2)-POWER((z_max-${listLayersBottom[i]})/" +
                            "delta_h,2))), 0)))) AS rsu_vert_roof_area${listLayersBottom[i-1]}_${listLayersBottom[i]},"
                }
                // The roof area is calculated for the last level (> 50 m in the default case)
                def valueLastLevel = listLayersBottom[listLayersBottom.size()-1]
                nonVertQuery += " SUM(CASEWHEN(z_max <= $valueLastLevel, 0, CASEWHEN(delta_h=0, non_vertical_roof_area, " +
                        "non_vertical_roof_area*(z_max-GREATEST($valueLastLevel,z_min))/delta_h))) AS rsu_non_vert_roof_area" +
                        "${valueLastLevel}_,"
                vertQuery += " SUM(CASEWHEN(z_max <= $valueLastLevel, 0, CASEWHEN(delta_h=0, vertical_roof_area, " +
                        "vertical_roof_area*(z_max-GREATEST($valueLastLevel,z_min))/delta_h))) AS rsu_vert_roof_area" +
                        "${valueLastLevel}_,"

                String endQuery = " FROM $buildRoofSurfTot GROUP BY id_rsu;"

                datasource.execute((finalQuery+nonVertQuery+vertQuery[0..-2]+endQuery).toString())

                datasource.execute(("DROP TABLE IF EXISTS ${buildRoofSurfIni}, ${buildVertRoofInter}, "+
                        "${buildRoofSurfTot};").toString())

                [outputTableName: outputTableName]
            }
    )}


/**
 * Script to compute the effective terrain roughness (z0). The method for z0 calculation is based on the
 * Hanna and Britter (2010) procedure (see equation (17) and examples of calculation p. 156 in the
 * corresponding reference). It needs the "rsu_projected_facade_area_distribution" and the
 * "rsu_geometric_mean_height" as input data.
 *
 * Warning: the calculation of z0 is only performed for angles included in the range [0, 180[°.
 * To simplify the calculation, z0 is considered as equal for a given orientation independantly of the direction.
 * This assumption is right when the RSU do not split buildings but could slightly overestimate the results
 * otherwise (the real z0 is actually overestimated in one direction but OK in the opposite direction).
 *
 * References:
 * Stewart, Ian D., and Tim R. Oke. "Local climate zones for urban temperature studies." Bulletin of the American Meteorological Society 93, no. 12 (2012): 1879-1900.
 * Hanna, Steven R., and Rex E. Britter. Wind flow and vapor cloud dispersion at industrial and urban sites. Vol. 7. John Wiley & Sons, 2010.
 *
 * @param datasource A connexion to a database (H2GIS, PostGIS, ...) where are stored the input Table and in which
 * the resulting database will be stored
 * @param rsuTable the name of the input ITable where are stored the RSU geometries, the rsu_geometric_mean_height and
 * the rsu_projected_facade_area_distribution fields
 * @param projectedFacadeAreaName the name base used for naming the projected facade area field within the
 * inputA rsuTable (default rsu_projected_facade_area_distribution - note that the field is also constructed
 * with the direction and vertical height informations)
 * @param geometricMeanBuildingHeightName the field name corresponding to the RSU geometric mean height of the
 * roughness elements (buildings, trees, etc.) (in the inputA ITable)
 * @param prefixName String use as prefix to name the output table
 * @param listLayersBottom the list of height corresponding to the bottom of each vertical layers used for calculation
 * of the rsu_projected_facade_area_density (default [0, 10, 20, 30, 40, 50])
 * @param numberOfDirection the number of directions used for the calculation - according to the method used it should
 * be divisor of 360 AND a multiple of 2 (default 12)
 *
 * @return outputTableName Table name in which the rsu id and their corresponding indicator value are stored
 *
 * @author Jérémy Bernard
 */
static IProcess rsuEffectiveTerrainRoughnessHeight() {
    return processFactory.create(
            "RSU effective terrain roughness height",
            [rsuTable: String, projectedFacadeAreaName: String, geometricMeanBuildingHeightName: String,
             prefixName: String, listLayersBottom: double[], numberOfDirection: int,
             datasource: JdbcDataSource],
            [outputTableName : String],
            { rsuTable, projectedFacadeAreaName = "rsu_projected_facade_area_distribution", geometricMeanBuildingHeightName,
              prefixName, listLayersBottom = [0, 10, 20, 30, 40, 50], numberOfDirection = 12, datasource ->

                def geometricColumn = "the_geom"
                def idColumnRsu = "id_rsu"

                // Processes used for the indicator calculation
                // Some local variables are initialized
                def names = []
                // The projection should be performed at the median of the angle interval
                def dirMedDeg = 180/numberOfDirection

                // To avoid overwriting the output files of this step, a unique identifier is created
                def uid_out = UUID.randomUUID().toString().replaceAll("-", "_")

                // Temporary table names
                def lambdaTable = "lambdaTable" + uid_out

                // The name of the outputTableName is constructed
                String baseName = "rsu_effective_terrain_roughness"
                String outputTableName = prefixName + "_" + baseName

                // The lambda_f indicator is first calculated
                def lambdaQuery = "CREATE TABLE $lambdaTable AS SELECT $idColumnRsu, $geometricMeanBuildingHeightName, ("
                for (int i in 1..listLayersBottom.size()){
                    names[i-1]="$projectedFacadeAreaName${listLayersBottom[i-1]}_${listLayersBottom[i]}"
                    if (i == listLayersBottom.size()){
                        names[listLayersBottom.size()-1]="$projectedFacadeAreaName${listLayersBottom[listLayersBottom.size()-1]}_"
                    }
                    for (int d=0; d<numberOfDirection/2; d++){
                        def dirDeg = d*360/numberOfDirection
                        lambdaQuery += "${names[i-1]}D${dirDeg+dirMedDeg}+"
                    }
                }
                lambdaQuery = lambdaQuery[0..-2] + ")/(${numberOfDirection/2}*ST_AREA($geometricColumn)) " +
                        "AS lambda_f FROM $rsuTable"
                datasource.execute(lambdaQuery.toString())

                // The rugosity z0 is calculated according to the indicator lambda_f
                datasource.execute(("DROP TABLE IF EXISTS $outputTableName; CREATE TABLE $outputTableName " +
                        "AS SELECT $idColumnRsu, CASEWHEN(lambda_f < 0.15, lambda_f*$geometricMeanBuildingHeightName," +
                        " 0.15*$geometricMeanBuildingHeightName) AS $baseName FROM $lambdaTable").toString())

                // The value of indicator z0 is limited to 3 m
                datasource.execute("UPDATE $outputTableName SET $baseName = 3 WHERE $baseName > 3".toString())

                datasource.execute("DROP TABLE IF EXISTS $lambdaTable".toString())

                [outputTableName: outputTableName]
            }
    )}

<<<<<<< HEAD
/** Performs operations on the linear of road within the RSU scale objects. Note that when a road is located at
 * the boundary of two RSU, it is arbitrarily attributed to the RSU having the lowest ID in order to not
 * duplicate the corresponding road.
 *
 * @param datasource A connexion to a database (H2GIS, PostGIS, ...) where are stored the input tables and in which
 * the resulting database will be stored
 * @param rsuTable the name of the input ITable where are stored the RSU geometries
 * @param roadTable the name of the input ITable where are stored the road geometries
 * @param operations the name of the geospatial variables to calculated using the linear of road:
 *      -> "rsu_road_direction_distribution": The direction of each segment of road is calculated. The percentage of linear of road
 *  * in each range of direction is then calculated (a range is defined - default 30°) for directions
 *  * included in [0, 180[°).
 *      -> "rsu_linear_road_density": linear of road within an area divided by the rsu_area.
 * @param levelConsiderated the indicators can be calculated independantly for each level (0 indicates that the object
 * is on the ground. 1 to 4 indicates that the object is in the air. -4 to -1 value indicates that the object is
 * underground) or not (null). Default [0, 1]
 * @param prefixName String use as prefix to name the output table
 * @param angleRangeSize the range size (in °) of each interval angle used to calculate the distribution of road per
 * direction (should be a divisor of 180 - default 30°)
=======
/**
 * Script to compute the effective terrain class from the effective terrain roughness height (z0).
 * The classes are defined according to the Davenport lookup Table (cf Table 5 in Stewart and Oke, 2012)
 *
 * Warning: the Davenport definition defines a class for a given z0 value. Then there is no definition of the z0 range
 * corresponding to a certain class. Then we have arbitrarily defined the z0 value corresponding to a certain
 * Davenport class as the average of each interval, and the boundary between two classes is defined as the arithmetic
 * average between the z0 values of each class. A definition of the interval based on the profile of class = f(z0)
 * could lead to different results (especially for classes 3, 4 and 5).
 *
 * References:
 * Stewart, Ian D., and Tim R. Oke. "Local climate zones for urban temperature studies." Bulletin of the American Meteorological Society 93, no. 12 (2012): 1879-1900.

 * @param datasource A connexion to a database (H2GIS, PostGIS, ...) where are stored the input Table and in which
 * the resulting database will be stored
 * @param rsuTable the name of the input ITable where are stored the effectiveTerrainRoughnessHeight values
 * @param effectiveTerrainRoughnessHeight the field name corresponding to the RSU effective terrain roughness class due
 * to roughness elements (buildings, trees, etc.) (in the rsuTable)
 * @param prefixName String use as prefix to name the output table
>>>>>>> 10103122
 *
 * @return outputTableName Table name in which the rsu id and their corresponding indicator value are stored
 *
 * @author Jérémy Bernard
 */
<<<<<<< HEAD
static IProcess rsuLinearRoadOperations() {
    return processFactory.create(
            "Operations on the linear of road",
            [rsuTable: String, roadTable: String, operations: String[], prefixName: String, angleRangeSize: int,
             levelConsiderated: int[], datasource: JdbcDataSource],
            [outputTableName : String],
            { rsuTable, roadTable, operations, prefixName, angleRangeSize = 30, levelConsiderated = [0, 1],
              datasource ->

                def ops = ["rsu_road_direction_distribution", "rsu_linear_road_density"]
                // Test whether the angleRangeSize is a divisor of 180°
                if (180%angleRangeSize==0 & 180/angleRangeSize>1){
                    // Test whether the operations filled by the user are OK
                    def opOk = true
                    operations.each{op ->
                        opOk &= ops.contains(op)
                    }
                    if(opOk == true) {
                        // Define the field names of the Abstract tables used
                        def geometricColumnRsu = "the_geom"
                        def idColumnRsu = "id_rsu"
                        def geometricColumnRoad = "the_geom"
                        def zindex = "zindex"

                        // To avoid overwriting the output files of this step, a unique identifier is created
                        def uid_out = UUID.randomUUID().toString().replaceAll("-", "_")

                        // Temporary table names
                        def roadInter = "roadInter" + uid_out
                        def roadExpl = "roadExpl" + uid_out
                        def roadDistrib = "roadDistrib" + uid_out
                        def roadDens = "roadDens" + uid_out
                        def roadDistTot = "roadDistTot" + uid_out
                        def roadDensTot = "roadDensTot" + uid_out

                        // The name of the outputTableName is constructed
                        String baseName = "rsu_road_linear_properties"
                        String outputTableName = prefixName + "_" + baseName

                        //      1. Whatever are the operations to proceed, this step is done the same way
                        // Only some of the roads are selected according to the level they are located
                        // Initialize some parameters
                        def ifZindex = ""
                        def baseFiltering = "a.$geometricColumnRsu && b.$geometricColumnRoad AND ST_INTERSECTS(a.$geometricColumnRsu," +
                                "b.$geometricColumnRoad) "
                        def filtering = baseFiltering
                        def nameDens = []
                        def caseQueryDistrib = ""
                        def caseQueryDens = ""

                        if (levelConsiderated != null) {
                            ifZindex = ", b.$zindex AS zindex"
                            filtering = ""
                            levelConsiderated.each { lev ->
                                filtering += "$baseFiltering AND b.$zindex=$lev OR "
                            }
                            filtering = filtering[0..-4]
                        }
                        def selectionQuery = "DROP TABLE IF EXISTS $outputTableName; DROP TABLE IF EXISTS $roadInter; " +
                                "CREATE INDEX IF NOT EXISTS ids_r ON $roadTable($geometricColumnRoad) USING RTREE; " +
                                "CREATE INDEX IF NOT EXISTS ids_u ON $rsuTable($geometricColumnRsu) USING RTREE; " +
                                "CREATE TABLE $roadInter AS SELECT a.$idColumnRsu AS id_rsu, " +
                                "ST_AREA(a.$geometricColumnRsu) AS rsu_area, ST_INTERSECTION(a.$geometricColumnRsu, " +
                                "b.$geometricColumnRoad) AS the_geom $ifZindex FROM $rsuTable a, $roadTable b " +
                                "WHERE $filtering;"
                        datasource.execute(selectionQuery.toString())

                        // If all roads are considered at the same level...
                        if (levelConsiderated == null) {
                            nameDens.add("rsu_linear_road_density")
                            caseQueryDens = "SUM(ST_LENGTH(the_geom))/rsu_area AS rsu_linear_road_density "
                            for (int d = angleRangeSize; d <= 180; d += angleRangeSize) {
                                caseQueryDistrib += "SUM(CASEWHEN(azimuth>=${d - angleRangeSize} AND azimuth<$d, length, 0)) AS " +
                                        "rsu_road_direction_distribution_d${d - angleRangeSize}_$d,"
                            }
                        }
                        // If only certain levels are considered independantly
                        else {
                            ifZindex = ", zindex "
                            levelConsiderated.each { lev ->
                                caseQueryDens += "SUM(CASEWHEN(zindex = $lev, ST_LENGTH(the_geom), 0))/rsu_area " +
                                        "AS rsu_linear_road_density_h${lev.toString().replaceAll('-', 'minus')},"
                                nameDens.add("rsu_linear_road_density_h${lev.toString().replaceAll('-', 'minus')}")
                                for (int d = angleRangeSize; d <= 180; d += angleRangeSize) {
                                    caseQueryDistrib += "SUM(CASEWHEN(azimuth>=${d - angleRangeSize} AND azimuth<$d AND " +
                                            "zindex = $lev, length, 0)) AS " +
                                            "rsu_road_direction_distribution_h${lev.toString().replaceAll("-", "minus")}" +
                                            "_d${d - angleRangeSize}_$d,"
                                }
                            }
                        }

                        //      2. Depending on the operations to proceed, the queries executed during this step will differ
                        // If the road direction distribution is calculated, explode the roads into segments in order to calculate
                        // their length for each azimuth range
                        if (operations.contains("rsu_road_direction_distribution")) {
                            def queryExpl = "DROP TABLE IF EXISTS $roadExpl;" +
                                    "CREATE TABLE $roadExpl AS SELECT id_rsu, the_geom, " +
                                    "CASEWHEN(ST_AZIMUTH(ST_STARTPOINT(the_geom), ST_ENDPOINT(the_geom))>=pi()," +
                                    "ROUND(DEGREES(ST_AZIMUTH(ST_STARTPOINT(the_geom), ST_ENDPOINT(the_geom))))-180," +
                                    "ROUND(DEGREES(ST_AZIMUTH(ST_STARTPOINT(the_geom), ST_ENDPOINT(the_geom))))) AS azimuth," +
                                    "ST_LENGTH(the_geom) AS length $ifZindex FROM ST_EXPLODE('(SELECT ST_TOMULTISEGMENTS(the_geom)" +
                                    " AS the_geom, id_rsu $ifZindex FROM $roadInter)');"
                            // Calculate the road direction for each direction and optionally level
                            def queryDistrib = queryExpl + "CREATE TABLE $roadDistrib AS SELECT id_rsu, " + caseQueryDistrib[0..-2] +
                                    " FROM $roadExpl GROUP BY id_rsu;" +
                                    "CREATE INDEX IF NOT EXISTS id_u ON $rsuTable($idColumnRsu);" +
                                    "CREATE INDEX IF NOT EXISTS id_d ON $roadDistrib(id_rsu);" +
                                    "DROP TABLE IF EXISTS $roadDistTot; CREATE TABLE $roadDistTot AS SELECT b.* " +
                                    "FROM $rsuTable a LEFT JOIN $roadDistrib b ON a.$idColumnRsu=b.id_rsu;"
                            datasource.execute(queryDistrib.toString())
                            if (!operations.contains("rsu_linear_road_density")) {
                                datasource.execute("ALTER TABLE $roadDistTot RENAME TO $outputTableName".toString())
                            }
                        }
                        // If the rsu linear density should be calculated
                        if (operations.contains("rsu_linear_road_density")) {
                            String queryDensity = "CREATE TABLE $roadDens AS SELECT id_rsu, " + caseQueryDens[0..-2] +
                                    " FROM $roadInter GROUP BY id_rsu;" +
                                    "CREATE INDEX IF NOT EXISTS id_u ON $rsuTable($idColumnRsu);" +
                                    "CREATE INDEX IF NOT EXISTS id_d ON $roadDens(id_rsu);" +
                                    "DROP TABLE IF EXISTS $roadDensTot; CREATE TABLE $roadDensTot AS SELECT b.* " +
                                    "FROM $rsuTable a LEFT JOIN $roadDens b ON a.$idColumnRsu=b.id_rsu"
                            datasource.execute(queryDensity.toString())
                            if (!operations.contains("rsu_road_direction_distribution")) {
                                datasource.execute("ALTER TABLE $roadDensTot RENAME TO $outputTableName".toString())
                            }
                        }
                        if (operations.contains("rsu_road_direction_distribution") && operations.contains("rsu_linear_road_density")) {
                            datasource.execute(("CREATE TABLE $outputTableName AS SELECT a.*," +
                                    "b.${nameDens.join(",b.")} FROM $roadDistTot a LEFT JOIN $roadDensTot b " +
                                    "ON a.id_rsu=b.id_rsu").toString())
                        }

                        // NOTE THAT NONE OF THE POTENTIAL NULL VALUES ARE FILLED FOR THE MOMENT...

                        datasource.execute(("DROP TABLE IF EXISTS $roadInter, $roadExpl, $roadDistrib," +
                                "$roadDens, $roadDistTot, $roadDensTot").toString())
                        [outputTableName: outputTableName]
                    }
                    else{
                        logger.error("One of several operations are not valid.")
                    }
                }
                else {
                    logger.error("Cannot compute the indicator. The range size (angleRangeSize) should " +
                            "be a divisor of 180°")
                }
=======
static IProcess EffectiveTerrainRoughnessClass() {
    return processFactory.create(
            "RSU effective terrain roughness class",
            [datasource: JdbcDataSource, rsuTable: String, effectiveTerrainRoughnessHeight: String, prefixName: String],
            [outputTableName : String],
            { datasource, rsuTable, effectiveTerrainRoughnessHeight, prefixName ->

                def idColumnRsu = "id_rsu"

                // The name of the outputTableName is constructed
                String baseName = "effective_terrain_roughness_class"
                String outputTableName = prefixName + "_" + baseName

                // Based on the lookup Table of Davenport
                datasource.execute(("DROP TABLE IF EXISTS $outputTableName;" +
                        "CREATE TABLE $outputTableName AS SELECT $idColumnRsu, " +
                        "CASEWHEN($effectiveTerrainRoughnessHeight<0.0 OR $effectiveTerrainRoughnessHeight IS NULL, null," +
                        "CASEWHEN($effectiveTerrainRoughnessHeight<0.00035, 1," +
                        "CASEWHEN($effectiveTerrainRoughnessHeight<0.01525, 2," +
                        "CASEWHEN($effectiveTerrainRoughnessHeight<0.065, 3," +
                        "CASEWHEN($effectiveTerrainRoughnessHeight<0.175, 4," +
                        "CASEWHEN($effectiveTerrainRoughnessHeight<0.375, 5," +
                        "CASEWHEN($effectiveTerrainRoughnessHeight<0.75, 6," +
                        "CASEWHEN($effectiveTerrainRoughnessHeight<1.5, 7, 8)))))))) AS $baseName FROM $rsuTable").toString())

                [outputTableName: outputTableName]
>>>>>>> 10103122
            }
    )}<|MERGE_RESOLUTION|>--- conflicted
+++ resolved
@@ -617,7 +617,7 @@
             }
     )}
 
-<<<<<<< HEAD
+
 /** Performs operations on the linear of road within the RSU scale objects. Note that when a road is located at
  * the boundary of two RSU, it is arbitrarily attributed to the RSU having the lowest ID in order to not
  * duplicate the corresponding road.
@@ -637,33 +637,11 @@
  * @param prefixName String use as prefix to name the output table
  * @param angleRangeSize the range size (in °) of each interval angle used to calculate the distribution of road per
  * direction (should be a divisor of 180 - default 30°)
-=======
-/**
- * Script to compute the effective terrain class from the effective terrain roughness height (z0).
- * The classes are defined according to the Davenport lookup Table (cf Table 5 in Stewart and Oke, 2012)
- *
- * Warning: the Davenport definition defines a class for a given z0 value. Then there is no definition of the z0 range
- * corresponding to a certain class. Then we have arbitrarily defined the z0 value corresponding to a certain
- * Davenport class as the average of each interval, and the boundary between two classes is defined as the arithmetic
- * average between the z0 values of each class. A definition of the interval based on the profile of class = f(z0)
- * could lead to different results (especially for classes 3, 4 and 5).
- *
- * References:
- * Stewart, Ian D., and Tim R. Oke. "Local climate zones for urban temperature studies." Bulletin of the American Meteorological Society 93, no. 12 (2012): 1879-1900.
-
- * @param datasource A connexion to a database (H2GIS, PostGIS, ...) where are stored the input Table and in which
- * the resulting database will be stored
- * @param rsuTable the name of the input ITable where are stored the effectiveTerrainRoughnessHeight values
- * @param effectiveTerrainRoughnessHeight the field name corresponding to the RSU effective terrain roughness class due
- * to roughness elements (buildings, trees, etc.) (in the rsuTable)
- * @param prefixName String use as prefix to name the output table
->>>>>>> 10103122
  *
  * @return outputTableName Table name in which the rsu id and their corresponding indicator value are stored
  *
  * @author Jérémy Bernard
  */
-<<<<<<< HEAD
 static IProcess rsuLinearRoadOperations() {
     return processFactory.create(
             "Operations on the linear of road",
@@ -812,7 +790,32 @@
                     logger.error("Cannot compute the indicator. The range size (angleRangeSize) should " +
                             "be a divisor of 180°")
                 }
-=======
+
+
+/**
+ * Script to compute the effective terrain class from the effective terrain roughness height (z0).
+ * The classes are defined according to the Davenport lookup Table (cf Table 5 in Stewart and Oke, 2012)
+ *
+ * Warning: the Davenport definition defines a class for a given z0 value. Then there is no definition of the z0 range
+ * corresponding to a certain class. Then we have arbitrarily defined the z0 value corresponding to a certain
+ * Davenport class as the average of each interval, and the boundary between two classes is defined as the arithmetic
+ * average between the z0 values of each class. A definition of the interval based on the profile of class = f(z0)
+ * could lead to different results (especially for classes 3, 4 and 5).
+ *
+ * References:
+ * Stewart, Ian D., and Tim R. Oke. "Local climate zones for urban temperature studies." Bulletin of the American Meteorological Society 93, no. 12 (2012): 1879-1900.
+
+ * @param datasource A connexion to a database (H2GIS, PostGIS, ...) where are stored the input Table and in which
+ * the resulting database will be stored
+ * @param rsuTable the name of the input ITable where are stored the effectiveTerrainRoughnessHeight values
+ * @param effectiveTerrainRoughnessHeight the field name corresponding to the RSU effective terrain roughness class due
+ * to roughness elements (buildings, trees, etc.) (in the rsuTable)
+ * @param prefixName String use as prefix to name the output table
+ *
+ * @return outputTableName Table name in which the rsu id and their corresponding indicator value are stored
+ *
+ * @author Jérémy Bernard
+ */
 static IProcess EffectiveTerrainRoughnessClass() {
     return processFactory.create(
             "RSU effective terrain roughness class",
@@ -839,6 +842,5 @@
                         "CASEWHEN($effectiveTerrainRoughnessHeight<1.5, 7, 8)))))))) AS $baseName FROM $rsuTable").toString())
 
                 [outputTableName: outputTableName]
->>>>>>> 10103122
             }
     )}