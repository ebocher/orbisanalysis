package org.orbisgis

import groovy.transform.BaseScript
import org.orbisgis.datamanager.JdbcDataSource
import org.orbisgis.datamanagerapi.dataset.ITable
import org.orbisgis.processmanagerapi.IProcess


@BaseScript Geoclimate geoclimate

/**
 * This process is used to compute basic statistical operations on a specific variable from a lower scale (for
 * example the sum of each building volume constituting a block to calculate the block volume)
 *
 * @param inputLowerScaleTableName the table name where are stored low scale objects and the id of the upper scale
 * zone they are belonging to (e.g. buildings)
 * @param inputUpperScaleTableName the table of the upper scale where the informations has to be aggregated to
 * @param inputIdUp the ID of the upper scale
 * @param inputVarAndOperations a map containing as key the informations that has to be transformed from the lower to
 * the upper scale and as values a LIST of operation to apply to this information (e.g. ["building_area":["SUM", "NB_DENS"]]).
 * Operations should be in the following list:
 *          --> "SUM": sum the geospatial variables at the upper scale
 *          --> "AVG": average the geospatial variables at the upper scale
 *          --> "GEOM_AVG": average the geospatial variables at the upper scale using a geometric average
 *          --> "DENS": sum the geospatial variables at the upper scale and divide by the area of the upper scale
 *          --> "NB_DENS" : count the number of lower scale objects within the upper scale object and divide by the upper
 *          scale area. NOTE THAT THE THREE FIRST LETTERS OF THE MAP KEY WILL BE USED TO CREATE THE NAME OF THE INDICATOR
 *          (e.g. "BUI" in the case of the example given above)
 * @param prefixName String use as prefix to name the output table
 *
 * @return A database table name.
 * @author Jérémy Bernard
 */
static IProcess unweightedOperationFromLowerScale() {
return processFactory.create(
        "Unweighted statistical operations from lower scale",
        [inputLowerScaleTableName: String,inputUpperScaleTableName: String, inputIdUp: String,
         inputVarAndOperations: String[], prefixName: String, datasource: JdbcDataSource],
        [outputTableName : String],
        { inputLowerScaleTableName, inputUpperScaleTableName, inputIdUp,
          inputVarAndOperations, prefixName, datasource ->

            def geometricFieldUp = "the_geom"

            // The name of the outputTableName is constructed
            String baseName = "unweighted_operation_from_lower_scale"
            String outputTableName = prefixName + "_" + baseName

            // List of possible operations
            def ops = ["SUM","AVG", "GEOM_AVG", "DENS", "NB_DENS"]

            String query = "CREATE INDEX IF NOT EXISTS id_l ON $inputLowerScaleTableName($inputIdUp); "+
                            "CREATE INDEX IF NOT EXISTS id_ucorr ON $inputUpperScaleTableName($inputIdUp); "+
                            "DROP TABLE IF EXISTS $outputTableName; CREATE TABLE $outputTableName AS SELECT "


            inputVarAndOperations.each {var, operations ->
                operations.each{op ->
                    op = op.toUpperCase()
                    if(ops.contains(op)){
                        if(op=="GEOM_AVG"){
                            query += "EXP(1.0/COUNT(*)*SUM(LOG(a.$var))) AS ${op+"_"+var},"
                        }
                        else if(op=="DENS"){
                            query += "SUM(a.$var::float)/ST_AREA(b.$geometricFieldUp) AS ${op+"_"+var},"
                        }
                        else if(op=="NB_DENS"){
                            query += "COUNT(a.*)/ST_AREA(b.$geometricFieldUp) AS ${var[0..2]+"_"+op},"
                        }
                        else{
                            query += "$op(a.$var::float) AS ${op+"_"+var},"
                        }
                    }
                }

            }
            query += "b.$inputIdUp FROM $inputLowerScaleTableName a, $inputUpperScaleTableName b " +
                    "WHERE a.$inputIdUp = b.$inputIdUp GROUP BY b.$inputIdUp"
            logger.info("Executing $query")
            datasource.execute query
            [outputTableName: outputTableName]
            }
    )}

/**
 * This process is used to compute weighted average and standard deviation on a specific variable from a lower scale (for
 * example the mean building roof height within a reference spatial unit where the roof height values are weighted
 * by the values of building area)
 *
 *  @param inputLowerScaleTableName the table name where are stored low scale objects and the id of the upper scale
 *  zone they are belonging to (e.g. buildings)
 *  @param inputUpperScaleTableName the table of the upper scale where the informations has to be aggregated to
 *  @param inputIdUp the ID of the upper scale
 *  @param inputVarWeightsOperations a map containing as key the informations that has to be transformed from the lower to
 *  the upper scale, and as value a map containing as key the variable that has to be used as weight and as values
 *  a LIST of operation to apply to this couple (information/weight). Note that the allowed operations should be in
 *  the following list:
 *           --> "STD": weighted standard deviation
 *           --> "AVG": weighted mean
 *  @param prefixName String use as prefix to name the output table
 *
 * @return A database table name.
 * @author Jérémy Bernard
 */
static IProcess weightedAggregatedStatistics() {
    return processFactory.create(
            "Weighted statistical operations from lower scale",
            [inputLowerScaleTableName: String,inputUpperScaleTableName: String, inputIdUp: String,
             inputVarWeightsOperations: String, prefixName: String, datasource: JdbcDataSource],
            [outputTableName : String],
            { inputLowerScaleTableName, inputUpperScaleTableName, inputIdUp,
              inputVarWeightsOperations, prefixName, datasource ->
                def ops = ["AVG", "STD"]

                // The name of the outputTableName is constructed
                String baseName = "weighted_aggregated_statistics"
                String outputTableName = prefixName + "_" + baseName

                // To avoid overwriting the output files of this step, a unique identifier is created
                def uid_out = System.currentTimeMillis()

                // Temporary table names
                def weighted_mean = "weighted_mean"+uid_out

                // The weighted mean is calculated in all cases since it is useful for the STD calculation
                def weightedMeanQuery = "CREATE INDEX IF NOT EXISTS id_l ON $inputLowerScaleTableName($inputIdUp); "+
                        "CREATE INDEX IF NOT EXISTS id_ucorr ON $inputUpperScaleTableName($inputIdUp); "+
                        "DROP TABLE IF EXISTS $weighted_mean; CREATE TABLE $weighted_mean($inputIdUp INTEGER,"
                def nameAndType = ""
                def weightedMean = ""
                inputVarWeightsOperations.each{var, weights ->
                    weights.each{weight, operations ->
                        nameAndType += "weighted_avg_${var}_$weight DOUBLE DEFAULT 0,"
                        weightedMean += "SUM(a.$var*a.$weight) / SUM(a.$weight) AS weighted_avg_${var}_$weight,"
                    }
                }
                weightedMeanQuery += nameAndType[0..-2] + ") AS (SELECT b.$inputIdUp, ${weightedMean[0..-2]}" +
                        " FROM $inputLowerScaleTableName a, $inputUpperScaleTableName b " +
                        "WHERE a.$inputIdUp = b.$inputIdUp GROUP BY b.$inputIdUp)"
                datasource.execute(weightedMeanQuery.toString())

                // The weighted std is calculated if needed and only the needed fields are returned
                def weightedStdQuery = "CREATE INDEX IF NOT EXISTS id_lcorr ON $weighted_mean($inputIdUp); " +
                        "DROP TABLE IF EXISTS $outputTableName; CREATE TABLE $outputTableName AS SELECT b.$inputIdUp,"
                inputVarWeightsOperations.each{var, weights ->
                    weights.each{weight, operations ->
                        // The operation names are transformed into upper case
                        operations.replaceAll({s -> s.toUpperCase()})
                        if(operations.contains("AVG")) {
                            weightedStdQuery += "b.weighted_avg_${var}_$weight,"
                        }
                        if(operations.contains("STD")) {
                            weightedStdQuery += "POWER(SUM(a.$weight*POWER(a.$var-b.weighted_avg_${var}_$weight,2))/" +
                                    "SUM(a.$weight),0.5) AS weighted_std_${var}_$weight,"
                        }
                    }
                }
                weightedStdQuery = weightedStdQuery[0..-2] +" FROM $inputLowerScaleTableName a, $weighted_mean b " +
                        "WHERE a.$inputIdUp = b.$inputIdUp GROUP BY b.$inputIdUp"

                logger.info("Executing $weightedStdQuery")
                datasource.execute weightedStdQuery

                // The temporary tables are deleted
                datasource.execute("DROP TABLE IF EXISTS $weighted_mean".toString())

                [outputTableName: outputTableName]
            }
    )}

/**
 * This process is used to compute the Perkins SKill Score (included within a [0 - 1] interval) of the distribution
 * of building direction within a block. This indicator gives an idea of the building direction variability within
 * each block. The length of the building SMBR sides is considered to calculate a distribution of building orientation.
 * Then the distribution is used to calculate the Perkins SKill Score. The distribution has an "angle_range_size"
 * interval that has to be defined by the user (default 15).
 *
 * @return A database table name.
 * @author Jérémy Bernard
 */
static IProcess blockPerkinsSkillScoreBuildingDirection() {
    return processFactory.create(
            "Block Perkins skill score building direction",
            [inputBuildingTableName: String,inputCorrelationTableName: String,
             angleRangeSize: int, outputTableName: String, datasource: JdbcDataSource],
            [outputTableName : String],
            { inputBuildingTableName, inputCorrelationTableName, angleRangeSize = 15, outputTableName, datasource->

                def geometricField = "the_geom"
                def idFieldBu = "id_build"
                def idFieldBl = "id_block"

                // Test whether the angleRangeSize is a divisor of 180°
                if (180%angleRangeSize==0 & 180/angleRangeSize>1){
                    // To avoid overwriting the output files of this step, a unique identifier is created
                    def uid_out = System.currentTimeMillis()

                    // Temporary table names
                    def build_min_rec = "build_min_rec"+uid_out
                    def build_dir360 = "build_dir360"+uid_out
                    def build_dir180 = "build_dir180"+uid_out
                    def build_dir_dist = "build_dir_dist"+uid_out
                    def build_dir_tot = "build_dir_tot"+uid_out


                    // The minimum diameter of the minimum rectangle is created for each building
                    datasource.execute(("CREATE INDEX IF NOT EXISTS id_bua ON $inputBuildingTableName($idFieldBu); "+
                                        "CREATE INDEX IF NOT EXISTS id_bub ON $inputCorrelationTableName($idFieldBu); "+
                                        "DROP TABLE IF EXISTS $build_min_rec; CREATE TABLE $build_min_rec AS "+
                                        "SELECT b.$idFieldBu, b.$idFieldBl, ST_MINIMUMDIAMETER(ST_MINIMUMRECTANGLE(a.$geometricField)) "+
                                        "AS the_geom FROM $inputBuildingTableName a, $inputCorrelationTableName b "+
                                        "WHERE a.$idFieldBu = b.$idFieldBu").toString())

                    // The length and direction of the smallest and the longest sides of the Minimum rectangle are calculated
                    datasource.execute(("CREATE INDEX IF NOT EXISTS id_bua ON $build_min_rec($idFieldBu);" +
                                        "DROP TABLE IF EXISTS $build_dir360; CREATE TABLE $build_dir360 AS "+
                                        "SELECT $idFieldBl, ST_LENGTH(a.the_geom) AS LEN_L, "+
                                        "ST_AREA(b.the_geom)/ST_LENGTH(a.the_geom) AS LEN_H, "+
                                        "ROUND(DEGREES(ST_AZIMUTH(ST_STARTPOINT(a.the_geom), ST_ENDPOINT(a.the_geom)))) AS ANG_L, "+
                                        "ROUND(DEGREES(ST_AZIMUTH(ST_STARTPOINT(ST_ROTATE(a.the_geom, pi()/2)), "+
                                        "ST_ENDPOINT(ST_ROTATE(a.the_geom, pi()/2))))) AS ANG_H FROM $build_min_rec a  "+
                                        "LEFT JOIN $inputBuildingTableName b ON a.$idFieldBu=b.$idFieldBu").toString())

                    // The angles are transformed in the [0, 180]° interval
                    datasource.execute(("DROP TABLE IF EXISTS $build_dir180; CREATE TABLE $build_dir180 AS "+
                                        "SELECT $idFieldBl, LEN_L, LEN_H, CASEWHEN(ANG_L>=180, ANG_L-180, ANG_L) AS ANG_L, "+
                                        "CASEWHEN(ANG_H>180, ANG_H-180, ANG_H) AS ANG_H FROM $build_dir360").toString())

                    // The query aiming to create the building direction distribution is created
                    String sqlQueryDist = "DROP TABLE IF EXISTS $build_dir_dist; CREATE TABLE $build_dir_dist AS SELECT "
                    for (int i=angleRangeSize; i<180; i+=angleRangeSize){
                        sqlQueryDist += "SUM(CASEWHEN(ANG_L>=${i-angleRangeSize} AND ANG_L<$i, LEN_L, " +
                                        "CASEWHEN(ANG_H>=${i-angleRangeSize} AND ANG_H<$i, LEN_H, 0))) AS ANG$i, "
                    }
                    sqlQueryDist += "$idFieldBl FROM $build_dir180 GROUP BY $idFieldBl;"
                    datasource.execute(sqlQueryDist)

                    // The total of building linear of direction is calculated for each block
                    String sqlQueryTot = "DROP TABLE IF EXISTS $build_dir_tot; CREATE TABLE $build_dir_tot AS SELECT *, "
                    for (int i=angleRangeSize; i<180; i+=angleRangeSize){
                        sqlQueryTot += "ANG$i + "
                    }
                    sqlQueryTot = sqlQueryTot[0..-3] + "AS ANG_TOT FROM $build_dir_dist;"
                    datasource.execute(sqlQueryTot)

                    // The Perkings Skill score is finally calculated using a last query
                    String sqlQueryPerkins = "DROP TABLE IF EXISTS $outputTableName; CREATE TABLE $outputTableName AS SELECT $idFieldBl, "
                    for (int i=angleRangeSize; i<180; i+=angleRangeSize){
                        sqlQueryPerkins += "LEAST(1./(${180/angleRangeSize}), ANG$i::float/ANG_TOT) + "
                    }
                    sqlQueryPerkins = sqlQueryPerkins[0..-3] + "AS block_perkins_skill_score_building_direction" +
                                        " FROM $build_dir_tot;"
                    datasource.execute(sqlQueryPerkins)

                    // The temporary tables are deleted
                    datasource.execute(("DROP TABLE IF EXISTS $build_min_rec, $build_dir360, $build_dir180, "+
                                        "$build_dir_dist, $build_dir_tot").toString())

                    [outputTableName: outputTableName]
                }
            }
    )}

/**
<<<<<<< HEAD
 * This indicator is usefull for the urban fabric classification proposed in Thornay et al. (2017) and also described
 * in Bocher et al. (2018). It answers to the Step 11 of the manual decision tree which consists in checking whether
 * the block is closed (continuous buildings the aligned along road). In order to identify the RSU with closed blocks,
 * the difference  between the st_holes(bloc scale) and sum(st_holes(building scale)) indicators will be calculated.
 *
 * WARNING: this method will not be able to identify blocks that are nearly closed (e.g. 99 % of the RSU perimeter).
 *
 * References:
 *   Bocher, E., Petit, G., Bernard, J., & Palominos, S. (2018). A geoprocessing framework to compute
 * urban indicators: The MApUCE tools chain. Urban climate, 24, 153-174.
 *   Tornay, Nathalie, Robert Schoetter, Marion Bonhomme, Serge Faraut, and Valéry Masson. "GENIUS: A methodology to
 * define a detailed description of buildings for urban climate and building energy consumption simulations."
 * Urban Climate 20 (2017): 75-93.
 *
 * @param datasource A connexion to a database (H2GIS, PostGIS, ...) where are stored the input Table and in which
 * the resulting database will be stored
 * @param buildTable the name of the input ITable where are stored the geometry field and the block ID
 * @param correlationTableName the name of the input ITable where are stored the relationships between blocks and buildings
=======
 * This process calculates the ratio between the area of hole within a block and the area of the block.
 *
 * @param datasource A connexion to a database (H2GIS, PostGIS, ...) where are stored the input Table and in which
 * the resulting database will be stored
 * @param blockTable the name of the input ITable where are stored the block geometries
>>>>>>> 70ba19d9
 * @param prefixName String use as prefix to name the output table
 *
 * @return outputTableName Table name in which the block id and their corresponding indicator value are stored
 * @author Jérémy Bernard
 */
<<<<<<< HEAD
static IProcess closingness() {
    return processFactory.create(
            "Closingness of a block",
            [correlationTableName: String, blockTable: String, prefixName: String, datasource: JdbcDataSource],
            [outputTableName : String],
            { correlationTableName, blockTable, prefixName, datasource ->
                def geometryFieldBu = "the_geom"
                def geometryFieldBl = "the_geom"
                def idColumnBl = "id_block"

                // The name of the outputTableName is constructed
                String baseName = "block_closingness"
                String outputTableName = prefixName + "_" + baseName

                String query = "CREATE INDEX IF NOT EXISTS id_bubl ON $blockTable($idColumnBl); " +
                        "CREATE INDEX IF NOT EXISTS id_b ON $correlationTableName($idColumnBl); " +
                        "DROP TABLE IF EXISTS $outputTableName;" +
                        " CREATE TABLE $outputTableName AS SELECT b.$idColumnBl, " +
                        "ST_AREA(ST_HOLES(b.$geometryFieldBl))-SUM(ST_AREA(ST_HOLES(a.$geometryFieldBu))) AS $baseName " +
                        "FROM $correlationTableName a, $blockTable b WHERE a.$idColumnBl = b.$idColumnBl " +
                        "GROUP BY b.$idColumnBl"
=======
static IProcess holeAreaDensity() {
    return processFactory.create(
            "Hole area ratio",
            [blockTable: String, prefixName: String, datasource: JdbcDataSource],
            [outputTableName : String],
            { blockTable, prefixName, datasource ->
                def geometricField = "the_geom"
                def idColumnBl = "id_block"

                // The name of the outputTableName is constructed
                String baseName = "block_hole_area_density"
                String outputTableName = prefixName + "_" + baseName

                String query = "DROP TABLE IF EXISTS $outputTableName; CREATE TABLE $outputTableName AS " +
                        "SELECT $idColumnBl, ST_AREA(ST_HOLES($geometricField))/ST_AREA($geometricField) " +
                        "AS $baseName FROM $blockTable"
>>>>>>> 70ba19d9

                logger.info("Executing $query")
                datasource.execute query
                [outputTableName: outputTableName]
            }
    )}<|MERGE_RESOLUTION|>--- conflicted
+++ resolved
@@ -262,7 +262,40 @@
     )}
 
 /**
-<<<<<<< HEAD
+ * This process calculates the ratio between the area of hole within a block and the area of the block.
+ *
+ * @param datasource A connexion to a database (H2GIS, PostGIS, ...) where are stored the input Table and in which
+ * the resulting database will be stored
+ * @param blockTable the name of the input ITable where are stored the block geometries
+ * @param prefixName String use as prefix to name the output table
+ *
+ * @return outputTableName Table name in which the block id and their corresponding indicator value are stored
+ * @author Jérémy Bernard
+ */
+static IProcess holeAreaDensity() {
+    return processFactory.create(
+            "Hole area ratio",
+            [blockTable: String, prefixName: String, datasource: JdbcDataSource],
+            [outputTableName : String],
+            { blockTable, prefixName, datasource ->
+                def geometricField = "the_geom"
+                def idColumnBl = "id_block"
+
+                // The name of the outputTableName is constructed
+                String baseName = "block_hole_area_density"
+                String outputTableName = prefixName + "_" + baseName
+
+                String query = "DROP TABLE IF EXISTS $outputTableName; CREATE TABLE $outputTableName AS " +
+                        "SELECT $idColumnBl, ST_AREA(ST_HOLES($geometricField))/ST_AREA($geometricField) " +
+                        "AS $baseName FROM $blockTable"
+
+                logger.info("Executing $query")
+                datasource.execute query
+                [outputTableName: outputTableName]
+            }
+    )}
+
+/**
  * This indicator is usefull for the urban fabric classification proposed in Thornay et al. (2017) and also described
  * in Bocher et al. (2018). It answers to the Step 11 of the manual decision tree which consists in checking whether
  * the block is closed (continuous buildings the aligned along road). In order to identify the RSU with closed blocks,
@@ -281,19 +314,11 @@
  * the resulting database will be stored
  * @param buildTable the name of the input ITable where are stored the geometry field and the block ID
  * @param correlationTableName the name of the input ITable where are stored the relationships between blocks and buildings
-=======
- * This process calculates the ratio between the area of hole within a block and the area of the block.
- *
- * @param datasource A connexion to a database (H2GIS, PostGIS, ...) where are stored the input Table and in which
- * the resulting database will be stored
- * @param blockTable the name of the input ITable where are stored the block geometries
->>>>>>> 70ba19d9
  * @param prefixName String use as prefix to name the output table
  *
  * @return outputTableName Table name in which the block id and their corresponding indicator value are stored
  * @author Jérémy Bernard
  */
-<<<<<<< HEAD
 static IProcess closingness() {
     return processFactory.create(
             "Closingness of a block",
@@ -315,24 +340,6 @@
                         "ST_AREA(ST_HOLES(b.$geometryFieldBl))-SUM(ST_AREA(ST_HOLES(a.$geometryFieldBu))) AS $baseName " +
                         "FROM $correlationTableName a, $blockTable b WHERE a.$idColumnBl = b.$idColumnBl " +
                         "GROUP BY b.$idColumnBl"
-=======
-static IProcess holeAreaDensity() {
-    return processFactory.create(
-            "Hole area ratio",
-            [blockTable: String, prefixName: String, datasource: JdbcDataSource],
-            [outputTableName : String],
-            { blockTable, prefixName, datasource ->
-                def geometricField = "the_geom"
-                def idColumnBl = "id_block"
-
-                // The name of the outputTableName is constructed
-                String baseName = "block_hole_area_density"
-                String outputTableName = prefixName + "_" + baseName
-
-                String query = "DROP TABLE IF EXISTS $outputTableName; CREATE TABLE $outputTableName AS " +
-                        "SELECT $idColumnBl, ST_AREA(ST_HOLES($geometricField))/ST_AREA($geometricField) " +
-                        "AS $baseName FROM $blockTable"
->>>>>>> 70ba19d9
 
                 logger.info("Executing $query")
                 datasource.execute query
