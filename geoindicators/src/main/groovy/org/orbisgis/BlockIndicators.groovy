package org.orbisgis

import groovy.transform.BaseScript
import org.orbisgis.datamanager.JdbcDataSource
import org.orbisgis.datamanagerapi.dataset.ITable
import org.orbisgis.processmanagerapi.IProcess


@BaseScript Geoclimate geoclimate

/**
 * This process is used to compute basic statistical operations on a specific variable from a lower scale (for
 * example the sum of each building volume constituting a block to calculate the block volume)
 *
 * @param inputLowerScaleTableName the table name where are stored low scale objects and the id of the upper scale
 * zone they are belonging to (e.g. buildings)
 * @param inputUpperScaleTableName the table of the upper scale where the informations has to be aggregated to
 * @param inputIdUp the ID of the upper scale
 * @param inputVarAndOperations a map containing as key the informations that has to be transformed from the lower to
 * the upper scale and as values a LIST of operation to apply to this information (e.g. ["building_area":["SUM", "NB_DENS"]]).
 * Operations should be in the following list:
 *          --> "SUM": sum the geospatial variables at the upper scale
 *          --> "AVG": average the geospatial variables at the upper scale
 *          --> "GEOM_AVG": average the geospatial variables at the upper scale using a geometric average
 *          --> "DENS": sum the geospatial variables at the upper scale and divide by the area of the upper scale
 *          --> "NB_DENS" : count the number of lower scale objects within the upper scale object and divide by the upper
 *          scale area. NOTE THAT THE THREE FIRST LETTERS OF THE MAP KEY WILL BE USED TO CREATE THE NAME OF THE INDICATOR
 *          (e.g. "BUI" in the case of the example given above)
 * @param prefixName String use as prefix to name the output table
 *
 * @return A database table name.
 * @author Jérémy Bernard
 */
static IProcess unweightedOperationFromLowerScale() {
return processFactory.create(
        "Unweighted statistical operations from lower scale",
        [inputLowerScaleTableName: String,inputUpperScaleTableName: String, inputIdUp: String,
         inputVarAndOperations: String[], prefixName: String, datasource: JdbcDataSource],
        [outputTableName : String],
        { inputLowerScaleTableName, inputUpperScaleTableName, inputIdUp,
          inputVarAndOperations, prefixName, datasource ->

            def geometricFieldUp = "the_geom"

            // The name of the outputTableName is constructed
            String baseName = "unweighted_operation_from_lower_scale"
            String outputTableName = prefixName + "_" + baseName

            // List of possible operations
            def ops = ["SUM","AVG", "GEOM_AVG", "DENS", "NB_DENS"]

            String query = "CREATE INDEX IF NOT EXISTS id_l ON $inputLowerScaleTableName($inputIdUp); "+
                            "CREATE INDEX IF NOT EXISTS id_ucorr ON $inputUpperScaleTableName($inputIdUp); "+
                            "DROP TABLE IF EXISTS $outputTableName; CREATE TABLE $outputTableName AS SELECT "


            inputVarAndOperations.each {var, operations ->
                operations.each{op ->
                    op = op.toUpperCase()
                    if(ops.contains(op)){
                        if(op=="GEOM_AVG"){
                            query += "EXP(1.0/COUNT(*)*SUM(LOG(a.$var))) AS ${op+"_"+var},"
                        }
                        else if(op=="DENS"){
                            query += "SUM(a.$var::float)/ST_AREA(b.$geometricFieldUp) AS ${op+"_"+var},"
                        }
                        else if(op=="NB_DENS"){
                            query += "COUNT(a.*)/ST_AREA(b.$geometricFieldUp) AS ${var[0..2]+"_"+op},"
                        }
                        else{
                            query += "$op(a.$var::float) AS ${op+"_"+var},"
                        }
                    }
                }

            }
            query += "b.$inputIdUp FROM $inputLowerScaleTableName a, $inputUpperScaleTableName b " +
                    "WHERE a.$inputIdUp = b.$inputIdUp GROUP BY b.$inputIdUp"
            logger.info("Executing $query")
            datasource.execute query
            [outputTableName: outputTableName]
            }
    )}

/**
 * This process is used to compute weighted average and standard deviation on a specific variable from a lower scale (for
 * example the mean building roof height within a reference spatial unit where the roof height values are weighted
 * by the values of building area)
 *
 *  @param inputLowerScaleTableName the table name where are stored low scale objects and the id of the upper scale
 *  zone they are belonging to (e.g. buildings)
 *  @param inputUpperScaleTableName the table of the upper scale where the informations has to be aggregated to
 *  @param inputIdUp the ID of the upper scale
 *  @param inputVarWeightsOperations a map containing as key the informations that has to be transformed from the lower to
 *  the upper scale, and as value a map containing as key the variable that has to be used as weight and as values
 *  a LIST of operation to apply to this couple (information/weight). Note that the allowed operations should be in
 *  the following list:
 *           --> "STD": weighted standard deviation
 *           --> "AVG": weighted mean
 *  @param prefixName String use as prefix to name the output table
 *
 * @return A database table name.
 * @author Jérémy Bernard
 */
static IProcess weightedAggregatedStatistics() {
    return processFactory.create(
            "Weighted statistical operations from lower scale",
            [inputLowerScaleTableName: String,inputUpperScaleTableName: String, inputIdUp: String,
             inputVarWeightsOperations: String, prefixName: String, datasource: JdbcDataSource],
            [outputTableName : String],
            { inputLowerScaleTableName, inputUpperScaleTableName, inputIdUp,
              inputVarWeightsOperations, prefixName, datasource ->
                def ops = ["AVG", "STD"]

                // The name of the outputTableName is constructed
                String baseName = "weighted_aggregated_statistics"
                String outputTableName = prefixName + "_" + baseName

                // To avoid overwriting the output files of this step, a unique identifier is created
                def uid_out = System.currentTimeMillis()

                // Temporary table names
                def weighted_mean = "weighted_mean"+uid_out

                // The weighted mean is calculated in all cases since it is useful for the STD calculation
                def weightedMeanQuery = "CREATE INDEX IF NOT EXISTS id_l ON $inputLowerScaleTableName($inputIdUp); "+
                        "CREATE INDEX IF NOT EXISTS id_ucorr ON $inputUpperScaleTableName($inputIdUp); "+
                        "DROP TABLE IF EXISTS $weighted_mean; CREATE TABLE $weighted_mean($inputIdUp INTEGER,"
                def nameAndType = ""
                def weightedMean = ""
                inputVarWeightsOperations.each{var, weights ->
                    weights.each{weight, operations ->
                        nameAndType += "weighted_avg_${var}_$weight DOUBLE DEFAULT 0,"
                        weightedMean += "SUM(a.$var*a.$weight) / SUM(a.$weight) AS weighted_avg_${var}_$weight,"
                    }
                }
                weightedMeanQuery += nameAndType[0..-2] + ") AS (SELECT b.$inputIdUp, ${weightedMean[0..-2]}" +
                        " FROM $inputLowerScaleTableName a, $inputUpperScaleTableName b " +
                        "WHERE a.$inputIdUp = b.$inputIdUp GROUP BY b.$inputIdUp)"
                datasource.execute(weightedMeanQuery.toString())

                // The weighted std is calculated if needed and only the needed fields are returned
                def weightedStdQuery = "CREATE INDEX IF NOT EXISTS id_lcorr ON $weighted_mean($inputIdUp); " +
                        "DROP TABLE IF EXISTS $outputTableName; CREATE TABLE $outputTableName AS SELECT b.$inputIdUp,"
                inputVarWeightsOperations.each{var, weights ->
                    weights.each{weight, operations ->
                        // The operation names are transformed into upper case
                        operations.replaceAll({s -> s.toUpperCase()})
                        if(operations.contains("AVG")) {
                            weightedStdQuery += "b.weighted_avg_${var}_$weight,"
                        }
                        if(operations.contains("STD")) {
                            weightedStdQuery += "POWER(SUM(a.$weight*POWER(a.$var-b.weighted_avg_${var}_$weight,2))/" +
                                    "SUM(a.$weight),0.5) AS weighted_std_${var}_$weight,"
                        }
                    }
                }
                weightedStdQuery = weightedStdQuery[0..-2] +" FROM $inputLowerScaleTableName a, $weighted_mean b " +
                        "WHERE a.$inputIdUp = b.$inputIdUp GROUP BY b.$inputIdUp"

                logger.info("Executing $weightedStdQuery")
                datasource.execute weightedStdQuery

                // The temporary tables are deleted
                datasource.execute("DROP TABLE IF EXISTS $weighted_mean".toString())

                [outputTableName: outputTableName]
            }
    )}

/**
 * This process is used to compute the Perkins SKill Score (included within a [0 - 1] interval) of the distribution
 * of building direction within a block. This indicator gives an idea of the building direction variability within
 * each block. The length of the building SMBR sides is considered to calculate a distribution of building orientation.
 * Then the distribution is used to calculate the Perkins SKill Score. The distribution has an "angle_range_size"
 * interval that has to be defined by the user (default 15).
 *
 * @return A database table name.
 * @author Jérémy Bernard
 */
static IProcess blockPerkinsSkillScoreBuildingDirection() {
    return processFactory.create(
            "Block Perkins skill score building direction",
            [inputBuildingTableName: String,inputCorrelationTableName: String,
             angleRangeSize: int, outputTableName: String, datasource: JdbcDataSource],
            [outputTableName : String],
            { inputBuildingTableName, inputCorrelationTableName, angleRangeSize = 15, outputTableName, datasource->

                def geometricField = "the_geom"
                def idFieldBu = "id_build"
                def idFieldBl = "id_block"

                // Test whether the angleRangeSize is a divisor of 180°
                if (180%angleRangeSize==0 & 180/angleRangeSize>1){
                    // To avoid overwriting the output files of this step, a unique identifier is created
                    def uid_out = System.currentTimeMillis()

                    // Temporary table names
                    def build_min_rec = "build_min_rec"+uid_out
                    def build_dir360 = "build_dir360"+uid_out
                    def build_dir180 = "build_dir180"+uid_out
                    def build_dir_dist = "build_dir_dist"+uid_out
                    def build_dir_tot = "build_dir_tot"+uid_out


                    // The minimum diameter of the minimum rectangle is created for each building
                    datasource.execute(("CREATE INDEX IF NOT EXISTS id_bua ON $inputBuildingTableName($idFieldBu); "+
                                        "CREATE INDEX IF NOT EXISTS id_bub ON $inputCorrelationTableName($idFieldBu); "+
                                        "DROP TABLE IF EXISTS $build_min_rec; CREATE TABLE $build_min_rec AS "+
                                        "SELECT b.$idFieldBu, b.$idFieldBl, ST_MINIMUMDIAMETER(ST_MINIMUMRECTANGLE(a.$geometricField)) "+
                                        "AS the_geom FROM $inputBuildingTableName a, $inputCorrelationTableName b "+
                                        "WHERE a.$idFieldBu = b.$idFieldBu").toString())

                    // The length and direction of the smallest and the longest sides of the Minimum rectangle are calculated
                    datasource.execute(("CREATE INDEX IF NOT EXISTS id_bua ON $build_min_rec($idFieldBu);" +
                                        "DROP TABLE IF EXISTS $build_dir360; CREATE TABLE $build_dir360 AS "+
                                        "SELECT $idFieldBl, ST_LENGTH(a.the_geom) AS LEN_L, "+
                                        "ST_AREA(b.the_geom)/ST_LENGTH(a.the_geom) AS LEN_H, "+
                                        "ROUND(DEGREES(ST_AZIMUTH(ST_STARTPOINT(a.the_geom), ST_ENDPOINT(a.the_geom)))) AS ANG_L, "+
                                        "ROUND(DEGREES(ST_AZIMUTH(ST_STARTPOINT(ST_ROTATE(a.the_geom, pi()/2)), "+
                                        "ST_ENDPOINT(ST_ROTATE(a.the_geom, pi()/2))))) AS ANG_H FROM $build_min_rec a  "+
                                        "LEFT JOIN $inputBuildingTableName b ON a.$idFieldBu=b.$idFieldBu").toString())

                    // The angles are transformed in the [0, 180]° interval
                    datasource.execute(("DROP TABLE IF EXISTS $build_dir180; CREATE TABLE $build_dir180 AS "+
                                        "SELECT $idFieldBl, LEN_L, LEN_H, CASEWHEN(ANG_L>=180, ANG_L-180, ANG_L) AS ANG_L, "+
                                        "CASEWHEN(ANG_H>180, ANG_H-180, ANG_H) AS ANG_H FROM $build_dir360").toString())

                    // The query aiming to create the building direction distribution is created
                    String sqlQueryDist = "DROP TABLE IF EXISTS $build_dir_dist; CREATE TABLE $build_dir_dist AS SELECT "
                    for (int i=angleRangeSize; i<180; i+=angleRangeSize){
                        sqlQueryDist += "SUM(CASEWHEN(ANG_L>=${i-angleRangeSize} AND ANG_L<$i, LEN_L, " +
                                        "CASEWHEN(ANG_H>=${i-angleRangeSize} AND ANG_H<$i, LEN_H, 0))) AS ANG$i, "
                    }
                    sqlQueryDist += "$idFieldBl FROM $build_dir180 GROUP BY $idFieldBl;"
                    datasource.execute(sqlQueryDist)

                    // The total of building linear of direction is calculated for each block
                    String sqlQueryTot = "DROP TABLE IF EXISTS $build_dir_tot; CREATE TABLE $build_dir_tot AS SELECT *, "
                    for (int i=angleRangeSize; i<180; i+=angleRangeSize){
                        sqlQueryTot += "ANG$i + "
                    }
                    sqlQueryTot = sqlQueryTot[0..-3] + "AS ANG_TOT FROM $build_dir_dist;"
                    datasource.execute(sqlQueryTot)

                    // The Perkings Skill score is finally calculated using a last query
                    String sqlQueryPerkins = "DROP TABLE IF EXISTS $outputTableName; CREATE TABLE $outputTableName AS SELECT $idFieldBl, "
                    for (int i=angleRangeSize; i<180; i+=angleRangeSize){
                        sqlQueryPerkins += "LEAST(1./(${180/angleRangeSize}), ANG$i::float/ANG_TOT) + "
                    }
                    sqlQueryPerkins = sqlQueryPerkins[0..-3] + "AS block_perkins_skill_score_building_direction" +
                                        " FROM $build_dir_tot;"
                    datasource.execute(sqlQueryPerkins)

                    // The temporary tables are deleted
                    datasource.execute(("DROP TABLE IF EXISTS $build_min_rec, $build_dir360, $build_dir180, "+
                                        "$build_dir_dist, $build_dir_tot").toString())

                    [outputTableName: outputTableName]
                }
            }
    )}

/**
 * The sum of the building free external area composing the block are divided by the sum of the building volume.
 * The sum of the building volume is calculated at the power 2/3 in order to have a ratio of homogeneous quantities (same unit)
 *
 * @param datasource A connexion to a database (H2GIS, PostGIS, ...) where are stored the input Table and in which
 * the resulting database will be stored
 * @param buildTable the name of the input ITable where are stored the "building_volume", the "building_contiguity" and
 * the geometry field
 * @param correlationTableName the name of the input ITable where are stored the relationships between blocks and buildings
 * @param buildingVolumeField the name of the input field where are stored the "building_volume" values within the "buildTable"
 * @param buildingContiguityField the name of the input field where are stored the "building_contiguity"
 * values within the "buildTable"
 * @param prefixName String use as prefix to name the output table
 *
 * @return outputTableName Table name in which the block id and their corresponding indicator value are stored
 * @author Jérémy Bernard
 */

/**
 * This process calculates the ratio between the area of hole within a block and the area of the block.
 *
 * @param datasource A connexion to a database (H2GIS, PostGIS, ...) where are stored the input Table and in which
 * the resulting database will be stored
 * @param blockTable the name of the input ITable where are stored the block geometries
 * @param prefixName String use as prefix to name the output table
 *
 * @return outputTableName Table name in which the block id and their corresponding indicator value are stored
 * @author Jérémy Bernard
 */
static IProcess holeAreaDensity() {
    return processFactory.create(
            "Hole area ratio",
            [blockTable: String, prefixName: String, datasource: JdbcDataSource],
            [outputTableName : String],
            { blockTable, prefixName, datasource ->
                def geometricField = "the_geom"
                def idColumnBl = "id_block"

                // The name of the outputTableName is constructed
                String baseName = "block_hole_area_density"
                String outputTableName = prefixName + "_" + baseName

                String query = "DROP TABLE IF EXISTS $outputTableName; CREATE TABLE $outputTableName AS " +
                        "SELECT $idColumnBl, ST_AREA(ST_HOLES($geometricField))/ST_AREA($geometricField) " +
                        "AS $baseName FROM $blockTable"

                logger.info("Executing $query")
                datasource.execute query
                [outputTableName: outputTableName]
            }
    )}

/**
<<<<<<< HEAD
 * The sum of the building free external area composing the block are divided by the sum of the building volume.
 * The sum of the building volume is calculated at the power 2/3 in order to have a ratio of homogeneous quantities (same unit)
 *
 * @param datasource A connexion to a database (H2GIS, PostGIS, ...) where are stored the input Table and in which
 * the resulting database will be stored
 * @param buildTable the name of the input ITable where are stored the "building_volume", the "building_contiguity" and
 * the geometry field
 * @param correlationTableName the name of the input ITable where are stored the relationships between blocks and buildings
 * @param buildingVolumeField the name of the input field where are stored the "building_volume" values within the "buildTable"
 * @param buildingContiguityField the name of the input field where are stored the "building_contiguity"
 * values within the "buildTable"
=======
 * This indicator is usefull for the urban fabric classification proposed in Thornay et al. (2017) and also described
 * in Bocher et al. (2018). It answers to the Step 11 of the manual decision tree which consists in checking whether
 * the block is closed (continuous buildings the aligned along road). In order to identify the RSU with closed blocks,
 * the difference  between the st_holes(bloc scale) and sum(st_holes(building scale)) indicators will be calculated.
 *
 * WARNING: this method will not be able to identify blocks that are nearly closed (e.g. 99 % of the RSU perimeter).
 *
 * References:
 *   Bocher, E., Petit, G., Bernard, J., & Palominos, S. (2018). A geoprocessing framework to compute
 * urban indicators: The MApUCE tools chain. Urban climate, 24, 153-174.
 *   Tornay, Nathalie, Robert Schoetter, Marion Bonhomme, Serge Faraut, and Valéry Masson. "GENIUS: A methodology to
 * define a detailed description of buildings for urban climate and building energy consumption simulations."
 * Urban Climate 20 (2017): 75-93.
 *
 * @param datasource A connexion to a database (H2GIS, PostGIS, ...) where are stored the input Table and in which
 * the resulting database will be stored
 * @param buildTable the name of the input ITable where are stored the geometry field and the block ID
 * @param correlationTableName the name of the input ITable where are stored the relationships between blocks and buildings
>>>>>>> d21c2da3
 * @param prefixName String use as prefix to name the output table
 *
 * @return outputTableName Table name in which the block id and their corresponding indicator value are stored
 * @author Jérémy Bernard
 */
<<<<<<< HEAD
static IProcess netCompacity() {
    return processFactory.create(
            "Hole area ratio",
            [buildTable: String, correlationTableName: String, buildingVolumeField: String, buildingContiguityField: String,
             prefixName: String, datasource: JdbcDataSource],
            [outputTableName : String],
            { buildTable, correlationTableName, buildingVolumeField, buildingContiguityField, prefixName, datasource ->
                def geometryFieldBu = "the_geom"
                def idColumnBu = "id_build"
                def idColumnBl = "id_block"
                def height_wall = "height_wall"

                // The name of the outputTableName is constructed
                String baseName = "block_net_compacity"
                String outputTableName = prefixName + "_" + baseName

                String query = "CREATE INDEX IF NOT EXISTS id_bu ON $buildTable($idColumnBu); CREATE INDEX IF NOT EXISTS" +
                        " id_bubl ON $correlationTableName($idColumnBu); CREATE INDEX IF NOT EXISTS id_b " +
                        "ON $correlationTableName($idColumnBl); DROP TABLE IF EXISTS $outputTableName;" +
                        " CREATE TABLE $outputTableName AS SELECT b.$idColumnBl, " +
                        "SUM(a.$buildingContiguityField*(ST_PERIMETER(a.$geometryFieldBu)+" +
                        "ST_PERIMETER(ST_HOLES(a.$geometryFieldBu)))*a.$height_wall)/POWER(SUM($buildingVolumeField)," +
                        " 2./3) AS $baseName FROM $buildTable a, $correlationTableName b " +
                        "WHERE a.$idColumnBu = b.$idColumnBu GROUP BY b.$idColumnBl"
=======
static IProcess closingness() {
    return processFactory.create(
            "Closingness of a block",
            [correlationTableName: String, blockTable: String, prefixName: String, datasource: JdbcDataSource],
            [outputTableName : String],
            { correlationTableName, blockTable, prefixName, datasource ->
                def geometryFieldBu = "the_geom"
                def geometryFieldBl = "the_geom"
                def idColumnBl = "id_block"

                // The name of the outputTableName is constructed
                String baseName = "block_closingness"
                String outputTableName = prefixName + "_" + baseName

                String query = "CREATE INDEX IF NOT EXISTS id_bubl ON $blockTable($idColumnBl); " +
                        "CREATE INDEX IF NOT EXISTS id_b ON $correlationTableName($idColumnBl); " +
                        "DROP TABLE IF EXISTS $outputTableName;" +
                        " CREATE TABLE $outputTableName AS SELECT b.$idColumnBl, " +
                        "ST_AREA(ST_HOLES(b.$geometryFieldBl))-SUM(ST_AREA(ST_HOLES(a.$geometryFieldBu))) AS $baseName " +
                        "FROM $correlationTableName a, $blockTable b WHERE a.$idColumnBl = b.$idColumnBl " +
                        "GROUP BY b.$idColumnBl"
>>>>>>> d21c2da3

                logger.info("Executing $query")
                datasource.execute query
                [outputTableName: outputTableName]
            }
    )}<|MERGE_RESOLUTION|>--- conflicted
+++ resolved
@@ -262,6 +262,40 @@
     )}
 
 /**
+ * This process calculates the ratio between the area of hole within a block and the area of the block.
+ *
+ * @param datasource A connexion to a database (H2GIS, PostGIS, ...) where are stored the input Table and in which
+ * the resulting database will be stored
+ * @param blockTable the name of the input ITable where are stored the block geometries
+ * @param prefixName String use as prefix to name the output table
+ *
+ * @return outputTableName Table name in which the block id and their corresponding indicator value are stored
+ * @author Jérémy Bernard
+ */
+static IProcess holeAreaDensity() {
+    return processFactory.create(
+            "Hole area ratio",
+            [blockTable: String, prefixName: String, datasource: JdbcDataSource],
+            [outputTableName : String],
+            { blockTable, prefixName, datasource ->
+                def geometricField = "the_geom"
+                def idColumnBl = "id_block"
+
+                // The name of the outputTableName is constructed
+                String baseName = "block_hole_area_density"
+                String outputTableName = prefixName + "_" + baseName
+
+                String query = "DROP TABLE IF EXISTS $outputTableName; CREATE TABLE $outputTableName AS " +
+                        "SELECT $idColumnBl, ST_AREA(ST_HOLES($geometricField))/ST_AREA($geometricField) " +
+                        "AS $baseName FROM $blockTable"
+
+                logger.info("Executing $query")
+                datasource.execute query
+                [outputTableName: outputTableName]
+            }
+    )}
+
+/**
  * The sum of the building free external area composing the block are divided by the sum of the building volume.
  * The sum of the building volume is calculated at the power 2/3 in order to have a ratio of homogeneous quantities (same unit)
  *
@@ -278,80 +312,6 @@
  * @return outputTableName Table name in which the block id and their corresponding indicator value are stored
  * @author Jérémy Bernard
  */
-
-/**
- * This process calculates the ratio between the area of hole within a block and the area of the block.
- *
- * @param datasource A connexion to a database (H2GIS, PostGIS, ...) where are stored the input Table and in which
- * the resulting database will be stored
- * @param blockTable the name of the input ITable where are stored the block geometries
- * @param prefixName String use as prefix to name the output table
- *
- * @return outputTableName Table name in which the block id and their corresponding indicator value are stored
- * @author Jérémy Bernard
- */
-static IProcess holeAreaDensity() {
-    return processFactory.create(
-            "Hole area ratio",
-            [blockTable: String, prefixName: String, datasource: JdbcDataSource],
-            [outputTableName : String],
-            { blockTable, prefixName, datasource ->
-                def geometricField = "the_geom"
-                def idColumnBl = "id_block"
-
-                // The name of the outputTableName is constructed
-                String baseName = "block_hole_area_density"
-                String outputTableName = prefixName + "_" + baseName
-
-                String query = "DROP TABLE IF EXISTS $outputTableName; CREATE TABLE $outputTableName AS " +
-                        "SELECT $idColumnBl, ST_AREA(ST_HOLES($geometricField))/ST_AREA($geometricField) " +
-                        "AS $baseName FROM $blockTable"
-
-                logger.info("Executing $query")
-                datasource.execute query
-                [outputTableName: outputTableName]
-            }
-    )}
-
-/**
-<<<<<<< HEAD
- * The sum of the building free external area composing the block are divided by the sum of the building volume.
- * The sum of the building volume is calculated at the power 2/3 in order to have a ratio of homogeneous quantities (same unit)
- *
- * @param datasource A connexion to a database (H2GIS, PostGIS, ...) where are stored the input Table and in which
- * the resulting database will be stored
- * @param buildTable the name of the input ITable where are stored the "building_volume", the "building_contiguity" and
- * the geometry field
- * @param correlationTableName the name of the input ITable where are stored the relationships between blocks and buildings
- * @param buildingVolumeField the name of the input field where are stored the "building_volume" values within the "buildTable"
- * @param buildingContiguityField the name of the input field where are stored the "building_contiguity"
- * values within the "buildTable"
-=======
- * This indicator is usefull for the urban fabric classification proposed in Thornay et al. (2017) and also described
- * in Bocher et al. (2018). It answers to the Step 11 of the manual decision tree which consists in checking whether
- * the block is closed (continuous buildings the aligned along road). In order to identify the RSU with closed blocks,
- * the difference  between the st_holes(bloc scale) and sum(st_holes(building scale)) indicators will be calculated.
- *
- * WARNING: this method will not be able to identify blocks that are nearly closed (e.g. 99 % of the RSU perimeter).
- *
- * References:
- *   Bocher, E., Petit, G., Bernard, J., & Palominos, S. (2018). A geoprocessing framework to compute
- * urban indicators: The MApUCE tools chain. Urban climate, 24, 153-174.
- *   Tornay, Nathalie, Robert Schoetter, Marion Bonhomme, Serge Faraut, and Valéry Masson. "GENIUS: A methodology to
- * define a detailed description of buildings for urban climate and building energy consumption simulations."
- * Urban Climate 20 (2017): 75-93.
- *
- * @param datasource A connexion to a database (H2GIS, PostGIS, ...) where are stored the input Table and in which
- * the resulting database will be stored
- * @param buildTable the name of the input ITable where are stored the geometry field and the block ID
- * @param correlationTableName the name of the input ITable where are stored the relationships between blocks and buildings
->>>>>>> d21c2da3
- * @param prefixName String use as prefix to name the output table
- *
- * @return outputTableName Table name in which the block id and their corresponding indicator value are stored
- * @author Jérémy Bernard
- */
-<<<<<<< HEAD
 static IProcess netCompacity() {
     return processFactory.create(
             "Hole area ratio",
@@ -376,7 +336,37 @@
                         "ST_PERIMETER(ST_HOLES(a.$geometryFieldBu)))*a.$height_wall)/POWER(SUM($buildingVolumeField)," +
                         " 2./3) AS $baseName FROM $buildTable a, $correlationTableName b " +
                         "WHERE a.$idColumnBu = b.$idColumnBu GROUP BY b.$idColumnBl"
-=======
+
+                logger.info("Executing $query")
+                datasource.execute query
+                [outputTableName: outputTableName]
+            }
+    )}
+
+/**
+ * This indicator is usefull for the urban fabric classification proposed in Thornay et al. (2017) and also described
+ * in Bocher et al. (2018). It answers to the Step 11 of the manual decision tree which consists in checking whether
+ * the block is closed (continuous buildings the aligned along road). In order to identify the RSU with closed blocks,
+ * the difference  between the st_holes(bloc scale) and sum(st_holes(building scale)) indicators will be calculated.
+ *
+ * WARNING: this method will not be able to identify blocks that are nearly closed (e.g. 99 % of the RSU perimeter).
+ *
+ * References:
+ *   Bocher, E., Petit, G., Bernard, J., & Palominos, S. (2018). A geoprocessing framework to compute
+ * urban indicators: The MApUCE tools chain. Urban climate, 24, 153-174.
+ *   Tornay, Nathalie, Robert Schoetter, Marion Bonhomme, Serge Faraut, and Valéry Masson. "GENIUS: A methodology to
+ * define a detailed description of buildings for urban climate and building energy consumption simulations."
+ * Urban Climate 20 (2017): 75-93.
+ *
+ * @param datasource A connexion to a database (H2GIS, PostGIS, ...) where are stored the input Table and in which
+ * the resulting database will be stored
+ * @param buildTable the name of the input ITable where are stored the geometry field and the block ID
+ * @param correlationTableName the name of the input ITable where are stored the relationships between blocks and buildings
+ * @param prefixName String use as prefix to name the output table
+ *
+ * @return outputTableName Table name in which the block id and their corresponding indicator value are stored
+ * @author Jérémy Bernard
+ */
 static IProcess closingness() {
     return processFactory.create(
             "Closingness of a block",
@@ -398,7 +388,6 @@
                         "ST_AREA(ST_HOLES(b.$geometryFieldBl))-SUM(ST_AREA(ST_HOLES(a.$geometryFieldBu))) AS $baseName " +
                         "FROM $correlationTableName a, $blockTable b WHERE a.$idColumnBl = b.$idColumnBl " +
                         "GROUP BY b.$idColumnBl"
->>>>>>> d21c2da3
 
                 logger.info("Executing $query")
                 datasource.execute query
