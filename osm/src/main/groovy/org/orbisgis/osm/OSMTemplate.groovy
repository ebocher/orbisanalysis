package org.orbisgis.osm

import groovy.transform.BaseScript
import org.h2gis.utilities.SFSUtilities
import org.locationtech.jts.geom.Coordinate
import org.locationtech.jts.geom.Envelope
import org.locationtech.jts.geom.Polygon
import org.orbisgis.datamanager.JdbcDataSource
import org.orbisgis.datamanager.h2gis.H2GIS
import org.orbisgis.processmanagerapi.IProcess

import static org.orbisgis.osm.OSMElement.*

@BaseScript OSMHelper osmHelper

/**
 * Perform the extraction.
 *
 * @param datasource Data source to use for the extraction, if null a new H2GIS data source is created.
<<<<<<< HEAD
 * @param filterArea Area to extract. Must be specificied *
 * @param epsg as integer value
 * Default value is -1. If the default value is used the process will find the best UTM projection
 * according the interior point of the filterArea
 * @param dataDim Dimension of the data to extract. It should be an array with the value 0, 1, 2.
 * @param tagsKeys Array of tagsKeys to extract.
=======
 * @param filterArea Area to extract. Must be specified
 * @param dataDim Dimension of the data to extract. It should be an array with the value 0, 1, 2.
 * @param tags list of tags to be filtered.
>>>>>>> e405f233
 *
 * @return Map containing the datasource with the key 'datasource', the name of the output polygon table with the key
 * 'outputPolygonsTableName', the name of the output line table with the key 'outputLinesTableName', the name of the
 * output point table with the key 'outputPointsTableName'
 *
 * @author Erwan Bocher (CNRS LAB-STICC)
 * @author Elisabeth Le Saux (UBS LAB-STICC)
 */
private static def extraction(datasource, filterArea, epsg, dataDim, tagsKeys) {
    if (datasource == null) {
        datasource = H2GIS.open(File.createTempFile("osm", "db"))
    }
    if (filterArea == null) {
        error "Filter area not defined"
    }
    if (dataDim == null) {
        dataDim = [0,1,2]
    }
<<<<<<< HEAD

    def query =""
        Coordinate interiorPoint
        if(filterArea instanceof Envelope ) {
            query = OSMHelper.Utilities.buildOSMQuery(filterArea, tagsKeys, NODE, WAY, RELATION)
            interiorPoint = filterArea.centre()
            epsg = SFSUtilities.getSRID(datasource.getConnection(), interiorPoint.y as float, interiorPoint.x as float)
        }
        else if( filterArea instanceof Polygon ) {
            query = OSMHelper.Utilities.buildOSMQuery(filterArea, tagsKeys, NODE, WAY, RELATION)
            interiorPoint= filterArea.getCentroid().getCoordinate()
            epsg = SFSUtilities.getSRID(datasource.getConnection(), interiorPoint.y as float, interiorPoint.x as float)
        }
        else {
            error "The filter area must a JTS Envelope or a Polygon"
        }

        def extract = OSMHelper.Loader.extract()
        if (!query.isEmpty()) {
            if (extract.execute(overpassQuery: query)) {
                def prefix = "OSM_FILE_$uuid"
                def load = OSMHelper.Loader.load()
                info "Loading"
                if (load(datasource: datasource, osmTablesPrefix: prefix, osmFilePath: extract.results.outputFilePath)) {
                    def outputPointsTableName = null
                    def outputPolygonsTableName = null
                    def outputLinesTableName = null
                    if (dataDim.contains(0)) {
                        def transform = OSMHelper.Transform.toPoints()
                        info "Transforming points"
                        assert transform(datasource: datasource, osmTablesPrefix: prefix, epsgCode: 2154, tag_keys: tagsKeys)
                        outputPointsTableName = transform.results.outputTableName
                    }
                    if (dataDim.contains(1)) {
                        def transform = OSMHelper.Transform.toLines()
                        info "Transforming lines"
                        assert transform(datasource: datasource, osmTablesPrefix: prefix, epsgCode: 2154, tag_keys: tagsKeys)
                        outputLinesTableName = transform.results.outputTableName
                    }
                    if (dataDim.contains(2)) {
                        def transform = OSMHelper.Transform.toPolygons()
                        info "Transforming polygons"
                        assert transform(datasource: datasource, osmTablesPrefix: prefix, epsgCode: 2154, tag_keys: tagsKeys)
                        outputPolygonsTableName = transform.results.outputTableName
                    }
                    return [datasource             : datasource,
                            outputPolygonsTableName: outputPolygonsTableName,
                            outputPointsTableName  : outputPointsTableName,
                            outputLinesTableName   : outputLinesTableName]
=======

    def query =""
    if(filterArea instanceof Envelope || filterArea instanceof Polygon ) {
        query = OSMHelper.Utilities.buildOSMQuery(filterArea, tags, NODE, WAY, RELATION)
    }
    else {
        error "The filter area must be a JTS Envelope or a Polygon"
    }

    def extract = OSMHelper.Loader.extract()
    if (!query.isEmpty()) {
        if (extract(overpassQuery: query)) {
            def prefix = "OSM_FILE_$uuid"
            def load = OSMHelper.Loader.load()
            info "Loading"
            if (load(datasource: datasource, osmTablesPrefix: prefix, osmFilePath: extract.results.outputFilePath)) {
                def outputPointsTableName = null
                def outputPolygonsTableName = null
                def outputLinesTableName = null
                if (dataDim.contains(0)) {
                    def transform = OSMHelper.Transform.toPoints()
                    info "Transforming points"
                    assert transform(datasource: datasource, osmTablesPrefix: prefix, epsgCode: 2154, tagKeys: tags)
                    outputPointsTableName = transform.results.outputTableName
>>>>>>> e405f233
                }
                if (dataDim.contains(1)) {
                    def transform = OSMHelper.Transform.toLines()
                    logger.info "Transforming lines"
                    assert transform(datasource: datasource, osmTablesPrefix: prefix, epsgCode: 2154, tagKeys: tags)
                    outputLinesTableName = transform.results.outputTableName
                }
                if (dataDim.contains(2)) {
                    def transform = OSMHelper.Transform.toPolygons()
                    logger.info "Transforming polygons"
                    assert transform(datasource: datasource, osmTablesPrefix: prefix, epsgCode: 2154, tagKeys: tags)
                    outputPolygonsTableName = transform.results.outputTableName
                }
                return [datasource             : datasource,
                        outputPolygonsTableName: outputPolygonsTableName,
                        outputPointsTableName  : outputPointsTableName,
                        outputLinesTableName   : outputLinesTableName]
            }
        }
<<<<<<< HEAD
=======
    }
>>>>>>> e405f233
    return null
}

/**
 * Create a building GIS table
 *
 *
 * @param filterArea an area to extract OSM data using Overpass
 * the area must be a JTS envelope or a JTS polygon
 * @param epsg as integer value
 * Default value is -1. If the default value is used the process will find the best UTM projection
 * according the centroid of the filterArea
 * @param datasource a connection to a spatial database supported by OrbisData.
 * If null a local H2GIS data source is created.
 * @param dataDim an array of integer values to specify the output dimension of the GIS tables
 * [0, 1, 2] will return 3 GIS tables, point, line and polygon
 *
 * @return A set of tables stored in the input database with the following names :
 * BUILDING_POINT_{timestamp},BUILDING_LINE_{timestamp},BUILDING_POLYGON_{timestamp}
 *
 * @author Erwan Bocher (CNRS LAB-STICC)
 * @author Elisabeth Le Saux (UBS LAB-STICC)
 */
IProcess BUILDING() {
    return create({
        title "Building extraction for a specified place/area"
        inputs filterArea: Object, epsg:-1, datasource: JdbcDataSource, dataDim: [2]
        outputs datasource: JdbcDataSource, outputPolygonsTableName: String, outputPointsTableName: String, outputLinesTableName: String
        run { filterArea, epsg, datasource, dataDim ->
            def tagsKeys = ['building', 'amenity', 'layer', 'aeroway', 'historic', 'leisure', 'monument', 'place_of_worship',
                        'military', 'railway', 'public_transport', 'barrier', 'government', 'historic:building',
                        'grandstand', 'apartments', 'ruins', 'agricultural', 'barn', 'healthcare', 'education', 'restaurant',
                        'sustenance', 'office']
            extraction(datasource, filterArea, epsg, dataDim, tagsKeys)
        }
    })

}

/**
 * Extract landcover
 *
 * @param closure
 *
 * @return
 *
 * @author Erwan Bocher (CNRS LAB-STICC)
 * @author Elisabeth Le Saux (UBS LAB-STICC)
 */
IProcess LANDCOVER() {
    return create({
        title "Landcover extraction for a specified place/area"
        description "Process to extract the landcover of a given bbox, area or zone defined with a code and an admin level"
        keywords "landcover", "osm to gis"
        inputs filterArea: Object, epsg:-1,datasource: JdbcDataSource, dataDim: [2]
        outputs datasource: JdbcDataSource, outputPolygonsTableName: String, outputPointsTableName: String, outputLinesTableName: String
        run { filterArea, epsg, datasource, dataDim ->
            def tagsKeys = ['landcover', 'natural', 'landuse', 'water', 'waterway', 'leisure', 'aeroway', 'amenity']
            extraction(datasource, filterArea, epsg,dataDim, tagsKeys)
        }
    })
}

/**
 * Extract water as polygons
 *
 * @param
 *
 * @return
 *
 * @author Erwan Bocher (CNRS LAB-STICC)
 * @author Elisabeth Le Saux (UBS LAB-STICC)
 */
IProcess WATER() {
    return create({
        title "Water extraction for a specified place/area"
        description "Process to extract the water of a given bbox, area or zone defined with a code and an admin level"
        keywords "water", "osm to gis"
        inputs filterArea: Object, epsg:-1,datasource: JdbcDataSource, dataDim: [2]
        outputs datasource: JdbcDataSource, outputPolygonsTableName: String, outputLinesTableName: String, outputPointsTableName: String
        run { filterArea, epsg,datasource, dataDim ->
            def tagsKeys = ['water', 'waterway', 'amenity']
            extraction(datasource, filterArea, epsg, dataDim, tagsKeys)
        }
    })
}<|MERGE_RESOLUTION|>--- conflicted
+++ resolved
@@ -17,18 +17,12 @@
  * Perform the extraction.
  *
  * @param datasource Data source to use for the extraction, if null a new H2GIS data source is created.
-<<<<<<< HEAD
  * @param filterArea Area to extract. Must be specificied *
  * @param epsg as integer value
  * Default value is -1. If the default value is used the process will find the best UTM projection
  * according the interior point of the filterArea
  * @param dataDim Dimension of the data to extract. It should be an array with the value 0, 1, 2.
  * @param tagsKeys Array of tagsKeys to extract.
-=======
- * @param filterArea Area to extract. Must be specified
- * @param dataDim Dimension of the data to extract. It should be an array with the value 0, 1, 2.
- * @param tags list of tags to be filtered.
->>>>>>> e405f233
  *
  * @return Map containing the datasource with the key 'datasource', the name of the output polygon table with the key
  * 'outputPolygonsTableName', the name of the output line table with the key 'outputLinesTableName', the name of the
@@ -47,69 +41,26 @@
     if (dataDim == null) {
         dataDim = [0,1,2]
     }
-<<<<<<< HEAD
 
     def query =""
-        Coordinate interiorPoint
-        if(filterArea instanceof Envelope ) {
-            query = OSMHelper.Utilities.buildOSMQuery(filterArea, tagsKeys, NODE, WAY, RELATION)
-            interiorPoint = filterArea.centre()
-            epsg = SFSUtilities.getSRID(datasource.getConnection(), interiorPoint.y as float, interiorPoint.x as float)
-        }
-        else if( filterArea instanceof Polygon ) {
-            query = OSMHelper.Utilities.buildOSMQuery(filterArea, tagsKeys, NODE, WAY, RELATION)
-            interiorPoint= filterArea.getCentroid().getCoordinate()
-            epsg = SFSUtilities.getSRID(datasource.getConnection(), interiorPoint.y as float, interiorPoint.x as float)
-        }
-        else {
-            error "The filter area must a JTS Envelope or a Polygon"
-        }
-
-        def extract = OSMHelper.Loader.extract()
-        if (!query.isEmpty()) {
-            if (extract.execute(overpassQuery: query)) {
-                def prefix = "OSM_FILE_$uuid"
-                def load = OSMHelper.Loader.load()
-                info "Loading"
-                if (load(datasource: datasource, osmTablesPrefix: prefix, osmFilePath: extract.results.outputFilePath)) {
-                    def outputPointsTableName = null
-                    def outputPolygonsTableName = null
-                    def outputLinesTableName = null
-                    if (dataDim.contains(0)) {
-                        def transform = OSMHelper.Transform.toPoints()
-                        info "Transforming points"
-                        assert transform(datasource: datasource, osmTablesPrefix: prefix, epsgCode: 2154, tag_keys: tagsKeys)
-                        outputPointsTableName = transform.results.outputTableName
-                    }
-                    if (dataDim.contains(1)) {
-                        def transform = OSMHelper.Transform.toLines()
-                        info "Transforming lines"
-                        assert transform(datasource: datasource, osmTablesPrefix: prefix, epsgCode: 2154, tag_keys: tagsKeys)
-                        outputLinesTableName = transform.results.outputTableName
-                    }
-                    if (dataDim.contains(2)) {
-                        def transform = OSMHelper.Transform.toPolygons()
-                        info "Transforming polygons"
-                        assert transform(datasource: datasource, osmTablesPrefix: prefix, epsgCode: 2154, tag_keys: tagsKeys)
-                        outputPolygonsTableName = transform.results.outputTableName
-                    }
-                    return [datasource             : datasource,
-                            outputPolygonsTableName: outputPolygonsTableName,
-                            outputPointsTableName  : outputPointsTableName,
-                            outputLinesTableName   : outputLinesTableName]
-=======
-
-    def query =""
-    if(filterArea instanceof Envelope || filterArea instanceof Polygon ) {
-        query = OSMHelper.Utilities.buildOSMQuery(filterArea, tags, NODE, WAY, RELATION)
+    Coordinate interiorPoint
+    if(filterArea instanceof Envelope ) {
+        query = OSMHelper.Utilities.buildOSMQuery(filterArea, tagsKeys, NODE, WAY, RELATION)
+        interiorPoint = filterArea.centre()
+        epsg = SFSUtilities.getSRID(datasource.getConnection(), interiorPoint.y as float, interiorPoint.x as float)
+    }
+    else if( filterArea instanceof Polygon ) {
+        query = OSMHelper.Utilities.buildOSMQuery(filterArea, tagsKeys, NODE, WAY, RELATION)
+        interiorPoint= filterArea.getCentroid().getCoordinate()
+        epsg = SFSUtilities.getSRID(datasource.getConnection(), interiorPoint.y as float, interiorPoint.x as float)
     }
     else {
-        error "The filter area must be a JTS Envelope or a Polygon"
+        error "The filter area must a JTS Envelope or a Polygon"
     }
 
     def extract = OSMHelper.Loader.extract()
     if (!query.isEmpty()) {
-        if (extract(overpassQuery: query)) {
+        if (extract.execute(overpassQuery: query)) {
             def prefix = "OSM_FILE_$uuid"
             def load = OSMHelper.Loader.load()
             info "Loading"
@@ -120,20 +71,19 @@
                 if (dataDim.contains(0)) {
                     def transform = OSMHelper.Transform.toPoints()
                     info "Transforming points"
-                    assert transform(datasource: datasource, osmTablesPrefix: prefix, epsgCode: 2154, tagKeys: tags)
+                    assert transform(datasource: datasource, osmTablesPrefix: prefix, epsgCode: 2154, tag_keys: tagsKeys)
                     outputPointsTableName = transform.results.outputTableName
->>>>>>> e405f233
                 }
                 if (dataDim.contains(1)) {
                     def transform = OSMHelper.Transform.toLines()
-                    logger.info "Transforming lines"
-                    assert transform(datasource: datasource, osmTablesPrefix: prefix, epsgCode: 2154, tagKeys: tags)
+                    info "Transforming lines"
+                    assert transform(datasource: datasource, osmTablesPrefix: prefix, epsgCode: 2154, tag_keys: tagsKeys)
                     outputLinesTableName = transform.results.outputTableName
                 }
                 if (dataDim.contains(2)) {
                     def transform = OSMHelper.Transform.toPolygons()
-                    logger.info "Transforming polygons"
-                    assert transform(datasource: datasource, osmTablesPrefix: prefix, epsgCode: 2154, tagKeys: tags)
+                    info "Transforming polygons"
+                    assert transform(datasource: datasource, osmTablesPrefix: prefix, epsgCode: 2154, tag_keys: tagsKeys)
                     outputPolygonsTableName = transform.results.outputTableName
                 }
                 return [datasource             : datasource,
@@ -142,10 +92,7 @@
                         outputLinesTableName   : outputLinesTableName]
             }
         }
-<<<<<<< HEAD
-=======
     }
->>>>>>> e405f233
     return null
 }
 
@@ -176,9 +123,9 @@
         outputs datasource: JdbcDataSource, outputPolygonsTableName: String, outputPointsTableName: String, outputLinesTableName: String
         run { filterArea, epsg, datasource, dataDim ->
             def tagsKeys = ['building', 'amenity', 'layer', 'aeroway', 'historic', 'leisure', 'monument', 'place_of_worship',
-                        'military', 'railway', 'public_transport', 'barrier', 'government', 'historic:building',
-                        'grandstand', 'apartments', 'ruins', 'agricultural', 'barn', 'healthcare', 'education', 'restaurant',
-                        'sustenance', 'office']
+                            'military', 'railway', 'public_transport', 'barrier', 'government', 'historic:building',
+                            'grandstand', 'apartments', 'ruins', 'agricultural', 'barn', 'healthcare', 'education', 'restaurant',
+                            'sustenance', 'office']
             extraction(datasource, filterArea, epsg, dataDim, tagsKeys)
         }
     })
